--- conflicted
+++ resolved
@@ -887,11 +887,7 @@
             cni.spidernet.io/rdma-resource-inject: rdma-network
     ```
 
-<<<<<<< HEAD
-    > Note: Do not add other network configuration annotations (e.g., `k8s.v1.cni.cncf.io/networks`, `ipam.spidernet.io/ippools`) to the workload when using auto-injection, or the feature may not work as expected.
-=======
     > Note: When using the webhook automatic injection of network resources feature, do not add other network configuration annotations (such as `k8s.v1.cni.cncf.io/networks` and `ipam.spidernet.io/ippools`) to the application, Spiderpool will overwrite these annotations, as it will affect the automatic injection of resources.
->>>>>>> 245fcf64
 
 4. After the Pod is created, you should see the injected annotations and RDMA resources:
 
