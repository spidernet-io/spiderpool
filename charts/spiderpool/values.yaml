# Default values for spiderpool.
# This is a YAML-formatted file.
# Declare variables to be passed into your templates.

## @section Global parameters
##
global:
  ## @param global.imageRegistryOverride Global Docker image registry
  imageRegistryOverride: ""

  ## @param global.nameOverride instance name
  ## default spiderpool
  nameOverride: ""

  ## @param global.clusterDnsDomain cluster dns domain
  clusterDnsDomain: "cluster.local"

  ## @param global.commonAnnotations Annotations to add to all deployed objects
  commonAnnotations: {}

  ## @param global.commonLabels Labels to add to all deployed objects
  commonLabels: {}
  #  label1: v1
  #  labele: v2

  ## @param global.ipamBinHostPath the host path of the IPAM plugin directory.
  ipamBinHostPath: /opt/cni/bin

  ## @param global.ipamUNIXSocketHostPath the host path of unix domain socket for ipam plugin
  ipamUNIXSocketHostPath: /var/run/spidernet/spiderpool.sock

  ## @param global.configName the configmap name
  configName: "spiderpool-conf"

## @section feature parameters
feature:
  ## @param feature.enableIPv4 enable ipv4
  enableIPv4: true

<<<<<<< HEAD
rbac:
  # -- Enable creation of  Resource-Based Access Control configuration.
  create: true
=======
  ## @param feature.enableIPv6 enable ipv6
  enableIPv6: true
>>>>>>> 717f7f8c

  ## @param feature.networkMode the network mode
  networkMode: legacy

  ## @param feature.enableStatefulSet the network mode
  enableStatefulSet: true

  gc:
    ## @param feature.gc.enabled enable retrieve IP in spiderippool CR
    enabled: true

    GcDeletingTimeOutPod:
      ## @param feature.gc.GcDeletingTimeOutPod.enabled enable retrieve IP for the pod who times out of deleting graceful period
      enabled: true

      ## @param feature.gc.GcDeletingTimeOutPod.delay the gc delay seconds after the pod times out of deleting graceful period
      delay: 0

    GcEvictedPodPod:
      ## @param feature.gc.GcEvictedPodPod.enabled enable retrieve IP for the pod who is evicted
      enabled: true

      ## @param feature.gc.GcEvictedPodPod.delay the gc delay seconds after the pod is evicted
      delay: 0

## @section clusterDefaultPool parameters
##
clusterDefaultPool:
  ## @param clusterDefaultPool.installIPv4IPPool install ipv4 spiderpool instance
  installIPv4IPPool: false

  ## @param clusterDefaultPool.installIPv6IPPool install ipv6 spiderpool instance
  installIPv6IPPool: false

  ## @param clusterDefaultPool.ipv4IPPoolName the name of ipv4 spiderpool instance
  ipv4IPPoolName: "default-v4-ippool"

  ## @param clusterDefaultPool.ipv6IPPoolName the name of ipv6 spiderpool instance
  ipv6IPPoolName: "default-v6-ippool"

  ## @param clusterDefaultPool.ipv4Subnet the subnet of ipv4 spiderpool instance
  ipv4Subnet: ""

  ## @param clusterDefaultPool.ipv6Subnet the subnet of ipv6 spiderpool instance
  ipv6Subnet: ""

  ## @param clusterDefaultPool.ipv4IPRanges the available IP of ipv4 spiderpool instance
  ipv4IPRanges: []

  ## @param clusterDefaultPool.ipv6IPRanges the available IP of ipv6 spiderpool instance
  ipv6IPRanges: []

## @section spiderpoolAgent parameters
##
spiderpoolAgent:
  ## @param spiderpoolAgent.name the spiderpoolAgent name
  name: "spiderpool-agent"

  ## @param spiderpoolAgent.binName the binName name of spiderpoolAgent
  binName: "spiderpool-agent"

  image:
    ## @param spiderpoolAgent.image.registry the image registry of spiderpoolAgent
    registry: ghcr.io

    ## @param spiderpoolAgent.image.repository the image repository of spiderpoolAgent
    repository: spidernet-io/spiderpool/spiderpool-agent

    ## @param spiderpoolAgent.image.pullPolicy the image pullPolicy of spiderpoolAgent
    pullPolicy: IfNotPresent

    ## @param spiderpoolAgent.image.digest the image digest of spiderpoolAgent, which takes preference over tag
    digest: ""

    ## @param spiderpoolAgent.image.tag the image tag of spiderpoolAgent, overrides the image tag whose default is the chart appVersion.
    tag: ""

    ## @param spiderpoolAgent.image.imagePullSecrets the image imagePullSecrets of spiderpoolAgent
    imagePullSecrets: []
    # - name: "image-pull-secret"

  ## @skip spiderpoolAgent.nodeSelector.kubernetes.io/os
  nodeSelector:
    kubernetes.io/os: linux

  serviceAccount:
    ## @param spiderpoolAgent.serviceAccount.create create the service account for the spiderpoolAgent
    create: true
    ## @param spiderpoolAgent.serviceAccount.annotations the annotations of spiderpoolAgent service account
    annotations: {}

  ## @skip spiderpoolAgent.updateStrategy.rollingUpdate.maxUnavailable
  ## @skip spiderpoolAgent.updateStrategy.type
  updateStrategy:
    rollingUpdate:
      maxUnavailable: 2
    type: RollingUpdate

  service:
    ## @param spiderpoolAgent.service.annotations the annotations for spiderpoolAgent service
    annotations: {}
    ## @param spiderpoolAgent.service.type the type for spiderpoolAgent service
    type: ClusterIP

  ## @skip spiderpoolAgent.tolerations
  # --  Node tolerations
  # ref: https://kubernetes.io/docs/concepts/configuration/assign-pod-node/
  tolerations:
    - effect: NoExecute
      key: node.kubernetes.io/not-ready
      operator: Exists
    - effect: NoExecute
      key: node.kubernetes.io/unreachable
      operator: Exists
    - effect: NoSchedule
      key: node.kubernetes.io/disk-pressure
      operator: Exists
    - effect: NoSchedule
      key: node.kubernetes.io/memory-pressure
      operator: Exists
    - effect: NoSchedule
      key: node.kubernetes.io/pid-pressure
      operator: Exists
    - effect: NoSchedule
      key: node.kubernetes.io/unschedulable
      operator: Exists
    - effect: NoSchedule
      key: node.kubernetes.io/network-unavailable
      operator: Exists
    - key: node.kubernetes.io/not-ready
      effect: NoSchedule
    - key: node-role.kubernetes.io/master
      effect: NoSchedule
    - key: node-role.kubernetes.io/control-plane
      effect: NoSchedule
    - key: CriticalAddonsOnly
      operator: Exists

  ## @param spiderpoolAgent.priorityClassName the priority Class Name for spiderpoolAgent
  priorityClassName: "system-node-critical"

  ## @param spiderpoolAgent.affinity the affinity of spiderpoolAgent
  affinity: {}

  ## @param spiderpoolAgent.extraArgs the additional arguments of spiderpoolAgent container
  extraArgs: []

  ## @param spiderpoolAgent.extraEnv the additional environment variables of spiderpoolAgent container
  extraEnv: []

  ## @param spiderpoolAgent.extraVolumes the additional volumes of spiderpoolAgent container
  extraVolumes: []

  ## @param spiderpoolAgent.extraVolumeMounts the additional hostPath mounts of spiderpoolAgent container
  extraVolumeMounts: []

  ## @param spiderpoolAgent.podAnnotations the additional annotations of spiderpoolAgent pod
  podAnnotations: {}

  ## @param spiderpoolAgent.podLabels the additional label of spiderpoolAgent pod
  podLabels: {}

  resources:
    ## @param spiderpoolAgent.resources.limits.cpu the cpu limit of spiderpoolAgent pod
    ## @param spiderpoolAgent.resources.limits.memory the memory limit of spiderpoolAgent pod
    ## @param spiderpoolAgent.resources.requests.cpu the cpu requests of spiderpoolAgent pod
    ## @param spiderpoolAgent.resources.requests.memory the memory requests of spiderpoolAgent pod
    limits:
      cpu: 1000m
      memory: 1024Mi
    requests:
      cpu: 100m
      memory: 128Mi

  ## @param spiderpoolAgent.securityContext the security Context of spiderpoolAgent pod
  securityContext: {}
  # runAsUser: 0

  healthChecking:
    ## @param spiderpoolAgent.healthChecking.port the http Port for spiderpoolAgent health checking
    port: 5710

    startupProbe:
      ## @param spiderpoolAgent.healthChecking.startupProbe.failureThreshold the failure threshold of startup probe for spiderpoolAgent health checking
      failureThreshold: 60
      ## @param spiderpoolAgent.healthChecking.startupProbe.periodSeconds the period seconds of startup probe for spiderpoolAgent health checking
      periodSeconds: 2

    livenessProbe:
      ## @param spiderpoolAgent.healthChecking.livenessProbe.failureThreshold the failure threshold of startup probe for spiderpoolAgent health checking
      failureThreshold: 6
      ## @param spiderpoolAgent.healthChecking.livenessProbe.periodSeconds the period seconds of startup probe for spiderpoolAgent health checking
      periodSeconds: 10

    readinessProbe:
      ## @param spiderpoolAgent.healthChecking.readinessProbe.failureThreshold the failure threshold of startup probe for spiderpoolAgent health checking
      failureThreshold: 3
      ## @param spiderpoolAgent.healthChecking.readinessProbe.periodSeconds the period seconds of startup probe for spiderpoolAgent health checking
      periodSeconds: 10

  prometheus:
    ## @param spiderpoolAgent.prometheus.enabled enable spiderpool agent to collect metrics
    enabled: false
    ## @param spiderpoolAgent.prometheus.port the metrics port of spiderpool agent
    port: 5711
    serviceMonitor:
      ## @param spiderpoolAgent.prometheus.serviceMonitor.install install serviceMonitor for spiderpool agent. This requires the prometheus CRDs to be available
      install: false
    prometheusRule:
      ## @param spiderpoolAgent.prometheus.prometheusRule.install install prometheusRule for spiderpool agent. This requires the prometheus CRDs to be available
      install: false

  debug:
    ## @param spiderpoolAgent.debug.logLevel the log level of spiderpool agent [debug, info, warn, error, fatal, panic]
    logLevel: "info"
    ## @param spiderpoolAgent.debug.gopsPort the gops port of spiderpool agent
    gopsPort: 5712

## @section spiderpoolController parameters
##
spiderpoolController:
  ## @param spiderpoolController.name the spiderpoolController name
  name: "spiderpool-controller"

  ## @param spiderpoolController.replicas the replicas number of spiderpoolController pod
  replicas: 1

  ## @param spiderpoolController.binName the binName name of spiderpoolController
  binName: "spiderpool-controller"

  ## @param spiderpoolController.hostnetwork enable hostnetwork mode of spiderpoolController pod. Notice, if no CNI available before spiderpool installation, must enable this
  hostnetwork: true

  image:
    ## @param spiderpoolController.image.registry the image registry of spiderpoolController
    registry: ghcr.io

    ## @param spiderpoolController.image.repository the image repository of spiderpoolController
    repository: spidernet-io/spiderpool/spiderpool-controller

    ## @param spiderpoolController.image.pullPolicy the image pullPolicy of spiderpoolController
    pullPolicy: IfNotPresent

    ## @param spiderpoolController.image.digest the image digest of spiderpoolController, which takes preference over tag
    digest: ""

    ## @param spiderpoolController.image.tag the image tag of spiderpoolController, overrides the image tag whose default is the chart appVersion.
    tag: ""

    ## @param spiderpoolController.image.imagePullSecrets the image imagePullSecrets of spiderpoolController
    imagePullSecrets: []
    # - name: "image-pull-secret"

  ## @skip spiderpoolController.nodeSelector.kubernetes.io/os
  nodeSelector:
    kubernetes.io/os: linux

  serviceAccount:
    ## @param spiderpoolController.serviceAccount.create create the service account for the spiderpoolController
    create: true
    ## @param spiderpoolController.serviceAccount.annotations the annotations of spiderpoolController service account
    annotations: {}

  service:
    ## @param spiderpoolController.service.annotations the annotations for spiderpoolController service
    annotations: {}
    ## @param spiderpoolController.service.type the type for spiderpoolController service
    type: ClusterIP

  ## @skip spiderpoolController.tolerations
  tolerations:
    - effect: NoExecute
      key: node.kubernetes.io/not-ready
      operator: Exists
    - effect: NoExecute
      key: node.kubernetes.io/unreachable
      operator: Exists
    - effect: NoSchedule
      key: node.kubernetes.io/disk-pressure
      operator: Exists
    - effect: NoSchedule
      key: node.kubernetes.io/memory-pressure
      operator: Exists
    - effect: NoSchedule
      key: node.kubernetes.io/pid-pressure
      operator: Exists
    - effect: NoSchedule
      key: node.kubernetes.io/unschedulable
      operator: Exists
    - effect: NoSchedule
      key: node.kubernetes.io/network-unavailable
      operator: Exists
    - key: node.kubernetes.io/not-ready
      effect: NoSchedule
    - key: node-role.kubernetes.io/master
      effect: NoSchedule
    - key: node-role.kubernetes.io/control-plane
      effect: NoSchedule
    - key: CriticalAddonsOnly
      operator: Exists

  ## @param spiderpoolController.priorityClassName the priority Class Name for spiderpoolController
  priorityClassName: "system-node-critical"

  ## @param spiderpoolController.affinity the affinity of spiderpoolController
  affinity: {}

  ## @param spiderpoolController.extraArgs the additional arguments of spiderpoolController container
  extraArgs: []

  ## @param spiderpoolController.extraEnv the additional environment variables of spiderpoolController container
  extraEnv: []

  ## @param spiderpoolController.extraVolumes the additional volumes of spiderpoolController container
  extraVolumes: []
    # - name: test-val
    #   mountPath: /host/tmp

  ## @param spiderpoolController.extraVolumeMounts the additional hostPath mounts of spiderpoolController container
  extraVolumeMounts: []
    # - name: test-val
    #   mountPath: /tmp

  ## @param spiderpoolController.podAnnotations the additional annotations of spiderpoolController pod
  podAnnotations: {}
    # test: 100

  ## @param spiderpoolController.podLabels the additional label of spiderpoolController pod
  podLabels: {}

  ## @param spiderpoolController.securityContext the security Context of spiderpoolController pod
  securityContext: {}
  # runAsUser: 0

  resources:
    ## @param spiderpoolController.resources.limits.cpu the cpu limit of spiderpoolController pod
    ## @param spiderpoolController.resources.limits.memory the memory limit of spiderpoolController pod
    ## @param spiderpoolController.resources.requests.cpu the cpu requests of spiderpoolController pod
    ## @param spiderpoolController.resources.requests.memory the memory requests of spiderpoolController pod
    limits:
      cpu: 500m
      memory: 1024Mi
    requests:
      cpu: 100m
      memory: 128Mi

  podDisruptionBudget:
    ## @param spiderpoolController.podDisruptionBudget.enabled enable podDisruptionBudget for spiderpoolController pod
    enabled: false

    ## @param spiderpoolController.podDisruptionBudget.minAvailable minimum number/percentage of pods that should remain scheduled.
    minAvailable: 1

  healthChecking:
    ## @param spiderpoolController.healthChecking.port the http Port for spiderpoolController health checking
    port: 5720

    startupProbe:
      ## @param spiderpoolController.healthChecking.startupProbe.failureThreshold the failure threshold of startup probe for spiderpoolController health checking
      failureThreshold: 30

      ## @param spiderpoolController.healthChecking.startupProbe.periodSeconds the period seconds of startup probe for spiderpoolController health checking
      periodSeconds: 2

    livenessProbe:
      ## @param spiderpoolController.healthChecking.livenessProbe.failureThreshold the failure threshold of startup probe for spiderpoolController health checking
      failureThreshold: 6

      ## @param spiderpoolController.healthChecking.livenessProbe.periodSeconds the period seconds of startup probe for spiderpoolController health checking
      periodSeconds: 10

    readinessProbe:
      ## @param spiderpoolController.healthChecking.readinessProbe.failureThreshold the failure threshold of startup probe for spiderpoolController health checking
      failureThreshold: 3

      ## @param spiderpoolController.healthChecking.readinessProbe.periodSeconds the period seconds of startup probe for spiderpoolController health checking
      periodSeconds: 10

  ## @param spiderpoolController.webhookPort the http port for spiderpoolController webhook
  webhookPort: 5722

  ## @param spiderpoolController.cliPort the http port for spiderpoolController CLI
  cliPort: 5723

  prometheus:
    ## @param spiderpoolController.prometheus.enabled enable spiderpool Controller to collect metrics
    enabled: false

    ## @param spiderpoolController.prometheus.port the metrics port of spiderpool Controller
    port: 5721

    serviceMonitor:
      ## @param spiderpoolController.prometheus.serviceMonitor.install install serviceMonitor for spiderpool Controller. This requires the prometheus CRDs to be available
      install: false

    prometheusRule:
      ## @param spiderpoolController.prometheus.prometheusRule.install install prometheusRule for spiderpool Controller. This requires the prometheus CRDs to be available
      install: false

  debug:
    ## @param spiderpoolController.debug.logLevel the log level of spiderpool Controller [debug, info, warn, error, fatal, panic]
    logLevel: "info"

    ## @param spiderpoolController.debug.gopsPort the gops port of spiderpool Controller
    gopsPort: 5724

  ## TLS configuration for webhook
  tls:
    ## @param spiderpoolController.tls.method the method for generating TLS certificates. [ provided , certmanager ]
    ## - provided:     provide all certificates by helm options
    ## - certmanager:  This method use cert-manager to generate & rotate certificates.
    method: provided

    ## @param spiderpoolController.tls.secretName the secret name for storing TLS certificates
    secretName: "spiderpool-controller-server-certs"

    ## for certmanager method
    certmanager:
      ## @param spiderpoolController.tls.certmanager.certValidityDuration generated certificates validity duration in days for 'certmanager' method
      certValidityDuration: 365

      ## @param spiderpoolController.tls.certmanager.issuerName issuer name of cert manager 'certmanager'. If not specified, a CA issuer will be created.
      issuerName: ""

      ## @param spiderpoolController.tls.certmanager.extraDnsNames extra DNS names added to certificate when it's auto generated
      extraDnsNames: []

      ## @param spiderpoolController.tls.certmanager.extraIPAddresses extra IP addresses added to certificate when it's auto generated
      extraIPAddresses: []

    ## for provided method
    provided:
      ## @param spiderpoolController.tls.provided.tlsCert encoded tls certificate for provided method
      ## @param spiderpoolController.tls.provided.tlsKey encoded tls key for provided method
      ## @param spiderpoolController.tls.provided.tlsCa encoded tls CA for provided method
      tlsCert: ""
      tlsKey: ""
      tlsCa: ""<|MERGE_RESOLUTION|>--- conflicted
+++ resolved
@@ -37,14 +37,8 @@
   ## @param feature.enableIPv4 enable ipv4
   enableIPv4: true
 
-<<<<<<< HEAD
-rbac:
-  # -- Enable creation of  Resource-Based Access Control configuration.
-  create: true
-=======
   ## @param feature.enableIPv6 enable ipv6
   enableIPv6: true
->>>>>>> 717f7f8c
 
   ## @param feature.networkMode the network mode
   networkMode: legacy
