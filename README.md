--- conflicted
+++ resolved
@@ -36,13 +36,8 @@
 
 |                         release branches                             |                               Release Notes                                       |
 | -------------------------------------------------------------------- | --------------------------------------------------------------------------------- |
-<<<<<<< HEAD
-| [release-v0.9](https://github.com/spidernet-io/spiderpool/tree/release-v0.9) | [Release Notes](https://github.com/spidernet-io/spiderpool/releases/tag/v0.9.7)   |
-| [release-v0.8](https://github.com/spidernet-io/spiderpool/tree/release-v0.8) | [Release Notes](https://github.com/spidernet-io/spiderpool/releases/tag/v0.8.9)   |
-=======
 | [release-v0.9](https://github.com/spidernet-io/spiderpool/tree/release-v0.9) | [Release Notes](https://github.com/spidernet-io/spiderpool/releases/tag/v0.9.8)   |
 | [release-v0.8](https://github.com/spidernet-io/spiderpool/tree/release-v0.8) | [Release Notes](https://github.com/spidernet-io/spiderpool/releases/tag/v0.8.8)   |
->>>>>>> 6a9e2c2c
 
 ## The Advantages Of Underlay CNI
 
