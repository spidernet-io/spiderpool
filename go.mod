--- conflicted
+++ resolved
@@ -33,13 +33,8 @@
 	go.uber.org/atomic v1.10.0
 	go.uber.org/zap v1.24.0
 	golang.org/x/net v0.6.0
-<<<<<<< HEAD
 	golang.org/x/tools v0.6.0
-	gopkg.in/natefinch/lumberjack.v2 v2.0.0
-=======
-	golang.org/x/tools v0.5.0
 	gopkg.in/natefinch/lumberjack.v2 v2.2.1
->>>>>>> 04273319
 	gopkg.in/yaml.v2 v2.4.0
 	gopkg.in/yaml.v3 v3.0.1
 	k8s.io/api v0.25.0
