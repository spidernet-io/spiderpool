--- conflicted
+++ resolved
@@ -472,11 +472,7 @@
 
 	if err == nil {
 		logger.Sugar().Info("Trying to fetch the ClusterCIDR from kube-system/kubeadm-config")
-<<<<<<< HEAD
-		k8sPodCIDR, k8sServiceCIDR, err = ExtractK8sCIDRFromKubeadmConfigMap(&cm)
-=======
 		k8sPodCIDR, k8sServiceCIDR, err = utils.ExtractK8sCIDRFromKubeadmConfigMap(&cm)
->>>>>>> f5d76630
 		if err == nil {
 			// Success to get ClusterCIDR from kubeadm-config
 			logger.Sugar().Infof("Success get CIDR from kubeadm-config: PodCIDR=%v, ServiceCIDR=%v", k8sPodCIDR, k8sServiceCIDR)
@@ -510,11 +506,8 @@
 			return coordCopy
 		}
 
-<<<<<<< HEAD
-		k8sPodCIDR, k8sServiceCIDR = ExtractK8sCIDRFromKCMPod(&podList.Items[0])
-=======
+
 		k8sPodCIDR, k8sServiceCIDR = utils.ExtractK8sCIDRFromKCMPod(&podList.Items[0])
->>>>>>> f5d76630
 		logger.Sugar().Infof("kube-controller-manager k8sPodCIDR %v, k8sServiceCIDR %v", k8sPodCIDR, k8sServiceCIDR)
 	}
 
@@ -785,106 +778,6 @@
 	return nil
 }
 
-<<<<<<< HEAD
-func ExtractK8sCIDRFromKubeadmConfigMap(cm *corev1.ConfigMap) ([]string, []string, error) {
-	if cm == nil {
-		return nil, nil, fmt.Errorf("kubeadm configmap is unexpected to nil")
-	}
-	var podCIDR, serviceCIDR []string
-
-	clusterConfig, exists := cm.Data["ClusterConfiguration"]
-	if !exists {
-		return podCIDR, serviceCIDR, fmt.Errorf("unable to get kubeadm configmap ClusterConfiguration")
-	}
-
-	podReg := regexp.MustCompile(`podSubnet:\s*(\S+)`)
-	serviceReg := regexp.MustCompile(`serviceSubnet:\s*(\S+)`)
-
-	podSubnets := podReg.FindStringSubmatch(clusterConfig)
-	serviceSubnets := serviceReg.FindStringSubmatch(clusterConfig)
-
-	if len(podSubnets) > 1 {
-		for _, cidr := range strings.Split(podSubnets[1], ",") {
-			cidr = strings.TrimSpace(cidr)
-			_, _, err := net.ParseCIDR(cidr)
-			if err != nil {
-				continue
-			}
-			podCIDR = append(podCIDR, cidr)
-		}
-	}
-
-	if len(serviceSubnets) > 1 {
-		for _, cidr := range strings.Split(serviceSubnets[1], ",") {
-			cidr = strings.TrimSpace(cidr)
-			_, _, err := net.ParseCIDR(cidr)
-			if err != nil {
-				continue
-			}
-			serviceCIDR = append(serviceCIDR, cidr)
-		}
-	}
-
-	return podCIDR, serviceCIDR, nil
-}
-
-func ExtractK8sCIDRFromKCMPod(kcm *corev1.Pod) ([]string, []string) {
-	var podCIDR, serviceCIDR []string
-
-	podReg := regexp.MustCompile(`--cluster-cidr=(.*)`)
-	serviceReg := regexp.MustCompile(`--service-cluster-ip-range=(.*)`)
-
-	var podSubnets, serviceSubnets []string
-	findSubnets := func(l string) {
-		if len(podSubnets) == 0 {
-			podSubnets = podReg.FindStringSubmatch(l)
-		}
-		if len(serviceSubnets) == 0 {
-			serviceSubnets = serviceReg.FindStringSubmatch(l)
-		}
-	}
-
-	for _, l := range kcm.Spec.Containers[0].Command {
-		findSubnets(l)
-		if len(podSubnets) != 0 && len(serviceSubnets) != 0 {
-			break
-		}
-	}
-
-	if len(podSubnets) == 0 || len(serviceSubnets) == 0 {
-		for _, l := range kcm.Spec.Containers[0].Args {
-			findSubnets(l)
-			if len(podSubnets) != 0 && len(serviceSubnets) != 0 {
-				break
-			}
-		}
-	}
-
-	if len(podSubnets) != 0 {
-		for _, cidr := range strings.Split(podSubnets[1], ",") {
-			_, _, err := net.ParseCIDR(cidr)
-			if err != nil {
-				continue
-			}
-			podCIDR = append(podCIDR, cidr)
-		}
-	}
-
-	if len(serviceSubnets) != 0 {
-		for _, cidr := range strings.Split(serviceSubnets[1], ",") {
-			_, _, err := net.ParseCIDR(cidr)
-			if err != nil {
-				continue
-			}
-			serviceCIDR = append(serviceCIDR, cidr)
-		}
-	}
-
-	return podCIDR, serviceCIDR
-}
-
-=======
->>>>>>> f5d76630
 func fetchType(cniDir string) (string, error) {
 	defaultCniName, err := utils.GetDefaultCniName(cniDir)
 	if err != nil {
