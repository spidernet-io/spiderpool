// Copyright 2022 Authors of spidernet-io
// SPDX-License-Identifier: Apache-2.0

package cmd

import (
<<<<<<< HEAD
	"net"
=======
	"context"
>>>>>>> 2d66189e
	"net/http"
	"os"
	"os/signal"
	"syscall"
	"time"
)

// DaemonMain runs agentContext handlers.
func DaemonMain() {
	// start notifying signals
	sigCh := make(chan os.Signal, 1)
	signal.Notify(sigCh, syscall.SIGTERM, syscall.SIGINT)
	go WatchSignal(sigCh)

	logger.Info("Begin to initialize spiderpool-agent controller manager.")
	mgr, err := newControllerManager()
	if nil != err {
		logger.Fatal(err.Error())
	}
	agentContext.ControllerManagerCtx, agentContext.ControllerManagerCancel = context.WithCancel(context.Background())

	// new agent http server
	httpServer, err := newAgentOpenAPIHttpServer()
	if nil != err {
		logger.Fatal(err.Error())
	}
	agentContext.HttpServer = httpServer

	go func() {
		logger.Info("Starting spiderpool-agent controller manager.")
		if err := mgr.Start(agentContext.ControllerManagerCtx); err != nil {
			logger.Fatal(err.Error())
		}
	}()

	// serve agent http
	go func() {
		if err = httpServer.Serve(); nil != err {
			if err == http.ErrServerClosed {
				return
			}
			logger.Fatal(err.Error())
		}
	}()

	// new agent unix server
	unixServer, err := NewAgentOpenAPIUnixServer()
	if nil != err {
		logger.Fatal(err.Error())
	}
	agentContext.UnixServer = unixServer

	// serve agent unix
	go func() {
		if err = unixServer.Serve(); nil != err {
			if err == net.ErrClosed {
				return
			}
			logger.Fatal(err.Error())
		}
	}()

	// ...

	time.Sleep(100 * time.Hour)
}

// WatchSignal notifies the signal to shut down agentContext handlers.
func WatchSignal(sigCh chan os.Signal) {
	for sig := range sigCh {
		logger.Sugar().Warnw("received shutdown", "signal", sig)

		// TODO: filter some signals

		// TODO
		if agentContext.ControllerManagerCancel != nil {
			agentContext.ControllerManagerCancel()
		}

		// shut down http server
		if nil != agentContext.HttpServer {
			if err := agentContext.HttpServer.Shutdown(); nil != err {
				logger.Sugar().Errorf("shutting down agent http server failed: %s", err)
			}
		}

		// shut down unix server
		if nil != agentContext.UnixServer {
			if err := agentContext.UnixServer.Shutdown(); nil != err {
				logger.Sugar().Errorf("shutting down agent unix server failed: %s", err)
			}
		}

		// others...

	}
}<|MERGE_RESOLUTION|>--- conflicted
+++ resolved
@@ -4,11 +4,7 @@
 package cmd
 
 import (
-<<<<<<< HEAD
-	"net"
-=======
 	"context"
->>>>>>> 2d66189e
 	"net/http"
 	"os"
 	"os/signal"
@@ -31,11 +27,11 @@
 	agentContext.ControllerManagerCtx, agentContext.ControllerManagerCancel = context.WithCancel(context.Background())
 
 	// new agent http server
-	httpServer, err := newAgentOpenAPIHttpServer()
+	srv, err := newAgentOpenAPIServer()
 	if nil != err {
 		logger.Fatal(err.Error())
 	}
-	agentContext.HttpServer = httpServer
+	agentContext.HttpServer = srv
 
 	go func() {
 		logger.Info("Starting spiderpool-agent controller manager.")
@@ -46,25 +42,8 @@
 
 	// serve agent http
 	go func() {
-		if err = httpServer.Serve(); nil != err {
+		if err = srv.Serve(); nil != err {
 			if err == http.ErrServerClosed {
-				return
-			}
-			logger.Fatal(err.Error())
-		}
-	}()
-
-	// new agent unix server
-	unixServer, err := NewAgentOpenAPIUnixServer()
-	if nil != err {
-		logger.Fatal(err.Error())
-	}
-	agentContext.UnixServer = unixServer
-
-	// serve agent unix
-	go func() {
-		if err = unixServer.Serve(); nil != err {
-			if err == net.ErrClosed {
 				return
 			}
 			logger.Fatal(err.Error())
@@ -91,14 +70,7 @@
 		// shut down http server
 		if nil != agentContext.HttpServer {
 			if err := agentContext.HttpServer.Shutdown(); nil != err {
-				logger.Sugar().Errorf("shutting down agent http server failed: %s", err)
-			}
-		}
-
-		// shut down unix server
-		if nil != agentContext.UnixServer {
-			if err := agentContext.UnixServer.Shutdown(); nil != err {
-				logger.Sugar().Errorf("shutting down agent unix server failed: %s", err)
+				logger.Sugar().Errorf("shutting down agent server failed: %s", err)
 			}
 		}
 
