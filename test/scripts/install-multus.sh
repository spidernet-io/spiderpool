--- conflicted
+++ resolved
@@ -141,7 +141,6 @@
     | sed 's?<<DEFAULT_IPV6_IPPOOLS>>?'""${VLAN200_IPV6_IPPOOLS}""'?g' \
     | kubectl apply --kubeconfig ${E2E_KUBECONFIG} -f -
 
-<<<<<<< HEAD
   if [ ${INSTALL_KUBEVIRT} == "true" ]; then
     echo "${MACVLAN_CR_TEMPLATE}" \
       | sed 's?<<CNI_NAME>>?'""${MULTUS_KUBEVIRT_CNI_VLAN30}""'?g' \
@@ -163,8 +162,7 @@
       | sed 's?<<DEFAULT_IPV6_IPPOOLS>>?'""${KUBEVIRT_VLAN40_IPV6_IPPOOLS}""'?g' \
       | kubectl apply --kubeconfig ${E2E_KUBECONFIG} -f -
     fi
-=======
->>>>>>> 3e357ab6
+
 }
 
 
