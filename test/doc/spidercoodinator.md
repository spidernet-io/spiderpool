# E2E Cases for spidercoordinator

| Case ID | Title                                                                                                     | Priority | Smoke | Status | Other |
| ------- | --------------------------------------------------------------------------------------------------------- | -------- | ----- | ------ | ----- |
| V00001  | Switch podCIDRType to `auto`, see if it could auto fetch the type                                         | p3       |       |  done  |       |
| V00002  | Switch podCIDRType to `auto` but no cni files in /etc/cni/net.d, Viewing should be consistent with `none` | p3       |       |  done  |       |
| V00003  | Switch podCIDRType to `calico`, see if it could auto fetch the cidr from calico ippools                   | p3       |       |  done  |       |
| V00004  | Switch podCIDRType to `cilium`, see if it works in ipam-mode: [cluster-pool,kubernetes,multi-pool]        | p3       |       |  done  |       |
| V00005  | Switch podCIDRType to `none`, expect the cidr of status to be empty                                       | p3       |       |  done  |       |
| V00006  | status.phase is not-ready, expect the cidr of status to be empty                                          | p3       |       |  done  |       |
| V00007  | spidercoordinator has the lowest priority                                                                 | p3       |       |  done  |       |
| V00008  | status.phase is not-ready, pods will fail to run                                                          | p3       |       |  done  |       |
<<<<<<< HEAD
| V00009 | it can get the clusterCIDR from kubeadmConfig or kube-controller-manager pod | p3 |  | done|
=======
| V00009  | it can get the clusterCIDR from kubeadmConfig or kube-controller-manager pod                              | p3       |       |  done  |       |
| V00010  | It can get service cidr from k8s serviceCIDR resoures                                                     | p3       |       |  done  |       |
>>>>>>> a73e923a
<|MERGE_RESOLUTION|>--- conflicted
+++ resolved
@@ -10,9 +10,5 @@
 | V00006  | status.phase is not-ready, expect the cidr of status to be empty                                          | p3       |       |  done  |       |
 | V00007  | spidercoordinator has the lowest priority                                                                 | p3       |       |  done  |       |
 | V00008  | status.phase is not-ready, pods will fail to run                                                          | p3       |       |  done  |       |
-<<<<<<< HEAD
-| V00009 | it can get the clusterCIDR from kubeadmConfig or kube-controller-manager pod | p3 |  | done|
-=======
 | V00009  | it can get the clusterCIDR from kubeadmConfig or kube-controller-manager pod                              | p3       |       |  done  |       |
-| V00010  | It can get service cidr from k8s serviceCIDR resoures                                                     | p3       |       |  done  |       |
->>>>>>> a73e923a
+| V00010  | It can get service cidr from k8s serviceCIDR resoures                                                     | p3       |       |  done  |       |