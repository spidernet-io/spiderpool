// Copyright 2023 Authors of spidernet-io
// SPDX-License-Identifier: Apache-2.0
package spidercoordinator_suite_test

import (
	"context"
	"fmt"
	"reflect"

	. "github.com/onsi/ginkgo/v2"
	. "github.com/onsi/gomega"
	corev1 "k8s.io/api/core/v1"
	networkingv1 "k8s.io/api/networking/v1alpha1"
	"k8s.io/utils/ptr"
	"sigs.k8s.io/controller-runtime/pkg/client"

	"github.com/spidernet-io/spiderpool/pkg/constant"
	"github.com/spidernet-io/spiderpool/pkg/coordinatormanager"
	"github.com/spidernet-io/spiderpool/pkg/ip"
	spiderpoolv2beta1 "github.com/spidernet-io/spiderpool/pkg/k8s/apis/spiderpool.spidernet.io/v2beta1"
	"github.com/spidernet-io/spiderpool/test/e2e/common"
<<<<<<< HEAD
	corev1 "k8s.io/api/core/v1"
	"k8s.io/utils/pointer"
	"sigs.k8s.io/controller-runtime/pkg/client"
=======
>>>>>>> a73e923a
)

var _ = Describe("SpiderCoordinator", Label("spidercoordinator", "overlay"), Serial, func() {

	Context("auto mode of spidercoordinator", func() {
		// This case adaptation runs in different network modes, such as macvlan, calico, and cilium.
		// Prerequisite: The podCIDRType of the spidercoodinator deployed by default in the spiderpool environment is auto mode.
		It("Switch podCIDRType to `auto`, see if it could auto fetch the type", Label("V00001"), func() {

			By("Get the default spidercoodinator.")
			spc, err := GetSpiderCoordinator(common.SpidercoodinatorDefaultName)
			Expect(err).NotTo(HaveOccurred(), "failed to get SpiderCoordinator,error is %v", err)
			GinkgoWriter.Printf("Display the default spider coordinator information: %+v \n", spc)

			By("Checking podCIDRType for status.overlayPodCIDR in auto mode is as expected.")
			// Loop through all of the OverlayPodCIDRs to avoid the possibility of a value mismatch.
			for _, cidr := range spc.Status.OverlayPodCIDR {
				if ip.IsIPv4CIDR(cidr) {
					Expect(cidr).To(Equal(v4PodCIDRString))
					GinkgoWriter.Printf("ipv4 podCIDR is as expected, value %v=%v \n", cidr, v4PodCIDRString)
				} else {
					Expect(cidr).To(Equal(v6PodCIDRString))
					GinkgoWriter.Printf("ipv6 podCIDR is as expected, value %v=%v \n", cidr, v6PodCIDRString)
				}
			}
		})
	})

	Context("There is no cni file in /etc/cni/net.d.", func() {
		var calicoCNIConfigName, ciliumCNIConfigName string
		var newCalicoCNIConfigName, newCiliumCNIConfigName string

		BeforeEach(func() {
			podList, err := frame.GetPodListByLabel(map[string]string{"app.kubernetes.io/component": constant.SpiderpoolController})
			Expect(err).NotTo(HaveOccurred(), "failed to get SpiderpoolController, error is %v", err)

			ctx, cancel := context.WithTimeout(context.Background(), common.ExecCommandTimeout)
			defer cancel()
			var mvCNIConfig string
			if !common.CheckRunOverlayCNI() && !common.CheckCalicoFeatureOn() && !common.CheckCiliumFeatureOn() {
				GinkgoWriter.Println("This environment is in underlay mode.")
				Skip("Not applicable to underlay mode")
			}

			if common.CheckRunOverlayCNI() && common.CheckCalicoFeatureOn() && !common.CheckCiliumFeatureOn() {
				GinkgoWriter.Println("The environment is calico mode.")
				calicoCNIConfigName = "10-calico.conflist"
				newCalicoCNIConfigName = "10-calico.conflist-bak"
				mvCNIConfig = fmt.Sprintf("mv /etc/cni/net.d/%s /etc/cni/net.d/%s", calicoCNIConfigName, newCalicoCNIConfigName)
			}

			if common.CheckRunOverlayCNI() && common.CheckCiliumFeatureOn() && !common.CheckCalicoFeatureOn() {
				GinkgoWriter.Println("The environment is cilium mode.")
				ciliumCNIConfigName = "05-cilium.conflist"
				newCiliumCNIConfigName = "05-cilium.conflist-bak"
				mvCNIConfig = fmt.Sprintf("mv /etc/cni/net.d/%s /etc/cni/net.d/%s", ciliumCNIConfigName, newCiliumCNIConfigName)
			}
			for _, pod := range podList.Items {
				_, err := frame.DockerExecCommand(ctx, pod.Spec.NodeName, mvCNIConfig)
				Expect(err).NotTo(HaveOccurred(), "Failed to execute mv command on the node %s ; error is %v", pod.Spec.NodeName, err)
			}

			DeferCleanup(func() {
				if common.CheckRunOverlayCNI() && common.CheckCalicoFeatureOn() && !common.CheckCiliumFeatureOn() {
					GinkgoWriter.Println("The environment is calico mode.")
					mvCNIConfig = fmt.Sprintf("mv /etc/cni/net.d/%s /etc/cni/net.d/%s", newCalicoCNIConfigName, calicoCNIConfigName)
				}

				if common.CheckRunOverlayCNI() && common.CheckCiliumFeatureOn() && !common.CheckCalicoFeatureOn() {
					GinkgoWriter.Println("The environment is cilium mode.")
					mvCNIConfig = fmt.Sprintf("mv /etc/cni/net.d/%s /etc/cni/net.d/%s", newCiliumCNIConfigName, ciliumCNIConfigName)
				}

				ctx, cancel := context.WithTimeout(context.Background(), common.ExecCommandTimeout)
				defer cancel()
				for _, pod := range podList.Items {
					_, err := frame.DockerExecCommand(ctx, pod.Spec.NodeName, mvCNIConfig)
					Expect(err).NotTo(HaveOccurred(), "Failed to execute mv command on the node %s ; error is %v", pod.Spec.NodeName, err)
				}

				Eventually(func() bool {
					spc, err := GetSpiderCoordinator(common.SpidercoodinatorDefaultName)
					Expect(err).NotTo(HaveOccurred(), "failed to get SpiderCoordinator, error is %v", err)
					GinkgoWriter.Printf("Display the default spider coordinator information: %+v \n", spc)

					if spc.Status.OverlayPodCIDR == nil || spc.Status.Phase != coordinatormanager.Synced {
						GinkgoWriter.Printf("status.overlayPodCIDR status is still synchronizing, status %+v \n", spc.Status.OverlayPodCIDR)
						return false
					}

					for _, cidr := range spc.Status.OverlayPodCIDR {
						if ip.IsIPv4CIDR(cidr) {
							if cidr != v4PodCIDRString {
								return false
							}
							GinkgoWriter.Printf("ipv4 podCIDR is as expected, value %v=%v \n", cidr, v4PodCIDRString)
						} else {
							if cidr != v6PodCIDRString {
								return false
							}
							GinkgoWriter.Printf("ipv6 podCIDR is as expected, value %v=%v \n", cidr, v6PodCIDRString)
						}
					}
					return true
				}, common.ExecCommandTimeout, common.ForcedWaitingTime).Should(BeTrue())
			})
		})

		It("Switch podCIDRType to `auto` but no cni files in /etc/cni/net.d, Viewing should be consistent with `none`.", Label("V00002"), func() {

			Eventually(func() bool {
				By("Get the default spidercoodinator.")
				spc, err := GetSpiderCoordinator(common.SpidercoodinatorDefaultName)
				Expect(err).NotTo(HaveOccurred(), "failed to get SpiderCoordinator, error is %v", err)

				By("Checking status.overlayPodCIDR in automatic mode for pod CIDR type should be nil.")
				if spc.Status.OverlayPodCIDR != nil {
					GinkgoWriter.Printf("status.overlayPodCIDR status is still synchronizing, status %+v \n", spc.Status.OverlayPodCIDR)
					return false
				}

				if spc.Status.Phase != coordinatormanager.Synced {
					GinkgoWriter.Printf("status.Phase is still synchronizing, status is %+v \n", spc.Status.Phase)
					return false
				}

				return true
			}, common.ExecCommandTimeout, common.ForcedWaitingTime).Should(BeTrue())
		})
	})

	Context("Switch podCIDRType to `calico` or `cilium`、`none` ", func() {
		var invalidPodCIDRType, validPodCIDRType, depName, namespace string

		BeforeEach(func() {
			if !common.CheckRunOverlayCNI() && !common.CheckCalicoFeatureOn() && !common.CheckCiliumFeatureOn() {
				GinkgoWriter.Println("This environment is in underlay mode.")
				Skip("Not applicable to underlay mode")
			}

			if common.CheckCalicoFeatureOn() && !common.CheckCiliumFeatureOn() {
				GinkgoWriter.Println("The environment is calico mode.")
				invalidPodCIDRType = common.PodCIDRTypeCilium
				validPodCIDRType = common.PodCIDRTypeCalico
			}

			if common.CheckCiliumFeatureOn() && !common.CheckCalicoFeatureOn() {
				GinkgoWriter.Println("The environment is cilium mode.")
				invalidPodCIDRType = common.PodCIDRTypeCalico
				validPodCIDRType = common.PodCIDRTypeCilium
			}

			namespace = "ns-" + common.GenerateString(10, true)
			depName = "dep-name-" + common.GenerateString(10, true)
			err := frame.CreateNamespaceUntilDefaultServiceAccountReady(namespace, common.ServiceAccountReadyTimeout)
			Expect(err).NotTo(HaveOccurred())

			DeferCleanup(func() {
				// The default podCIDRType for all environments is `auto` and should eventually fall back to auto mode in any case.
				// Avoid failure of other use cases.
				spc, err := GetSpiderCoordinator(common.SpidercoodinatorDefaultName)
				Expect(err).NotTo(HaveOccurred(), "failed to get SpiderCoordinator, error is %v", err)
				GinkgoWriter.Printf("Display the default spider coordinator information: %+v \n", spc)

				// Switch podCIDRType to `auto`.
				spcCopy := spc.DeepCopy()
				spcCopy.Spec.PodCIDRType = ptr.To(common.PodCIDRTypeAuto)
				Expect(PatchSpiderCoordinator(spcCopy, spc)).NotTo(HaveOccurred())

				Eventually(func() bool {
					spc, err := GetSpiderCoordinator(common.SpidercoodinatorDefaultName)
					Expect(err).NotTo(HaveOccurred(), "failed to get SpiderCoordinator, error is %v", err)
					GinkgoWriter.Printf("Display the default spider coordinator information: %+v \n", spc)

					if spc.Status.OverlayPodCIDR == nil || spc.Status.Phase != coordinatormanager.Synced {
						GinkgoWriter.Printf("status.overlayPodCIDR status is still synchronizing, status %+v \n", spc.Status.OverlayPodCIDR)
						return false
					}

					for _, cidr := range spc.Status.OverlayPodCIDR {
						if ip.IsIPv4CIDR(cidr) {
							if cidr != v4PodCIDRString {
								return false
							}
							GinkgoWriter.Printf("ipv4 podCIDR is as expected, value %v=%v \n", cidr, v4PodCIDRString)
						} else {
							if cidr != v6PodCIDRString {
								return false
							}
							GinkgoWriter.Printf("ipv6 podCIDR is as expected, value %v=%v \n", cidr, v6PodCIDRString)
						}
					}
					return true
				}, common.ExecCommandTimeout, common.ForcedWaitingTime).Should(BeTrue())

				GinkgoWriter.Printf("delete namespace %v. \n", namespace)
				Expect(frame.DeleteNamespace(namespace)).NotTo(HaveOccurred())
			})
		})

		// This case adaptation runs in different network modes, such as macvlan, calico, and cilium.
		// Prerequisite: The podCIDRType of the spidercoodinator deployed by default in the spiderpool environment is auto mode.
		It("Switch podCIDRType to `calico` or `cilium`, see if it could auto fetch the cidr from calico ippools", Label("V00003", "V00004", "V00006", "V00008"), func() {

			By("Get the default spidercoodinator.")
			spc, err := GetSpiderCoordinator(common.SpidercoodinatorDefaultName)
			Expect(err).NotTo(HaveOccurred(), "failed to get SpiderCoordinator, error is %v", err)
			GinkgoWriter.Printf("Display the default spider coordinator information: %+v \n", spc)

			// Switch podCIDRType to `calico` or `cilium`.
			// This is a failure scenario where the cluster's default CNI is calico, but the podCIDRType is set to cilium.
			// Instead, when defaulting to Cilium, set podCIDRType to Calico
			spcCopy := spc.DeepCopy()
			spcCopy.Spec.PodCIDRType = ptr.To(invalidPodCIDRType)
			Expect(PatchSpiderCoordinator(spcCopy, spc)).NotTo(HaveOccurred())
			Eventually(func() bool {
				spc, err := GetSpiderCoordinator(common.SpidercoodinatorDefaultName)
				Expect(err).NotTo(HaveOccurred(), "failed to get SpiderCoordinator, error is %v", err)

				if spc.Status.Phase == coordinatormanager.Synced {
					GinkgoWriter.Printf("status.Phase and OverlayPodCIDR status is still synchronizing, status %+v \n", spc.Status.OverlayPodCIDR)
					return false
				}

				// status.phase is not-ready, expect the cidr of status to be empty
				if spc.Status.Phase == coordinatormanager.NotReady {
					Expect(spc.Status.OverlayPodCIDR).Should(BeNil())
				}

				GinkgoWriter.Printf("status.Phase status is %+v \n", spc.Status.Phase)

				// Pod creation in the Not Ready state should fail.
				var annotations = make(map[string]string)
				annotations[common.MultusDefaultNetwork] = fmt.Sprintf("%s/%s", common.MultusNs, common.MacvlanUnderlayVlan0)
				deployObject := common.GenerateExampleDeploymentYaml(depName, namespace, int32(1))
				deployObject.Spec.Template.Annotations = annotations
				ctx, cancel := context.WithTimeout(context.Background(), common.PodStartTimeout)
				defer cancel()
				podList, err := common.CreateDeployUntilExpectedReplicas(frame, deployObject, ctx)
				Expect(err).NotTo(HaveOccurred())

				eventCtx, cancel := context.WithTimeout(context.Background(), common.EventOccurTimeout)
				defer cancel()
				errLog := "spidercoordinator: default no ready"
				for _, pod := range podList.Items {
					err = frame.WaitExceptEventOccurred(eventCtx, common.OwnerPod, pod.Name, pod.Namespace, errLog)
					Expect(err).NotTo(HaveOccurred())
				}

				return true
			}, common.ExecCommandTimeout, common.ForcedWaitingTime*2).Should(BeTrue())

			spc, err = GetSpiderCoordinator(common.SpidercoodinatorDefaultName)
			Expect(err).NotTo(HaveOccurred(), "failed to get SpiderCoordinator, error is %v", err)
			GinkgoWriter.Printf("Display the default spider coordinator information: %+v \n", spc)

			spcCopy = spc.DeepCopy()
			spcCopy.Spec.PodCIDRType = ptr.To(validPodCIDRType)
			Expect(PatchSpiderCoordinator(spcCopy, spc)).NotTo(HaveOccurred())
			Eventually(func() bool {
				spc, err := GetSpiderCoordinator(common.SpidercoodinatorDefaultName)
				Expect(err).NotTo(HaveOccurred(), "failed to get SpiderCoordinator, error is %v", err)
				GinkgoWriter.Printf("Display the default spider coordinator information: %+v \n", spc)

				if spc.Status.OverlayPodCIDR == nil || spc.Status.Phase != coordinatormanager.Synced {
					GinkgoWriter.Printf("status.overlayPodCIDR status is still synchronizing, status %+v \n", spc.Status.OverlayPodCIDR)
					return false
				}

				for _, cidr := range spc.Status.OverlayPodCIDR {
					if ip.IsIPv4CIDR(cidr) {
						if cidr != v4PodCIDRString {
							return false
						}
						GinkgoWriter.Printf("ipv4 podCIDR is as expected, value %v=%v \n", cidr, v4PodCIDRString)
					} else {
						if cidr != v6PodCIDRString {
							return false
						}
						GinkgoWriter.Printf("ipv6 podCIDR is as expected, value %v=%v \n", cidr, v6PodCIDRString)
					}
				}
				return true
			}, common.ExecCommandTimeout, common.ForcedWaitingTime).Should(BeTrue())
		})

		It("Switch podCIDRType to `none`, expect the cidr of status to be empty", Label("V00005"), func() {

			By("Get the default spidercoodinator.")
			spc, err := GetSpiderCoordinator(common.SpidercoodinatorDefaultName)
			Expect(err).NotTo(HaveOccurred(), "failed to get SpiderCoordinator, error is %v", err)
			GinkgoWriter.Printf("Display the default spider coordinator information: %+v \n", spc)

			// Switch podCIDRType to `None`.
			spcCopy := spc.DeepCopy()
			spcCopy.Spec.PodCIDRType = ptr.To(common.PodCIDRTypeNone)
			Expect(PatchSpiderCoordinator(spcCopy, spc)).NotTo(HaveOccurred())
			Eventually(func() bool {
				spc, err := GetSpiderCoordinator(common.SpidercoodinatorDefaultName)
				Expect(err).NotTo(HaveOccurred(), "failed to get SpiderCoordinator, error is %v", err)

				if spc.Status.Phase != coordinatormanager.Synced {
					GinkgoWriter.Printf("status.Phase status is still synchronizing, status %+v \n", spc.Status.Phase)
					return false
				}

				if spc.Status.OverlayPodCIDR != nil {
					GinkgoWriter.Printf("status.overlayPodCIDR status is still synchronizing, status %+v \n", spc.Status.OverlayPodCIDR)
					return false
				}

				GinkgoWriter.Println("status.overlayPodCIDR is nil, as expected.")
				return true
			}, common.ExecCommandTimeout, common.ForcedWaitingTime).Should(BeTrue())
		})
	})

<<<<<<< HEAD
	Context("It can get the clusterCIDR from kubeadmConfig and kube-controller-manager pod", Label("V00009"), func() {
=======
	Context("It can get the clusterCIDR from kubeadmConfig and kube-controller-manager pod", func() {
>>>>>>> a73e923a

		var spc *spiderpoolv2beta1.SpiderCoordinator
		var cm *corev1.ConfigMap
		var err error
		BeforeEach(func() {
			if !common.CheckRunOverlayCNI() {
				GinkgoWriter.Println("This environment is in underlay mode.")
				Skip("Not applicable to underlay mode")
			}

			if !common.CheckCalicoFeatureOn() {
				GinkgoWriter.Println("The CNI isn't calico.")
				Skip("This case only run in calico")
			}

			cm, err = frame.GetConfigmap("kubeadm-config", "kube-system")
			Expect(err).NotTo(HaveOccurred())

			spc, err = GetSpiderCoordinator(common.SpidercoodinatorDefaultName)
			Expect(err).NotTo(HaveOccurred(), "failed to get SpiderCoordinator, error is %v", err)

			// Switch podCIDRType to `cluster`.
			spcCopy := spc.DeepCopy()
<<<<<<< HEAD
			spcCopy.Spec.PodCIDRType = pointer.String(common.PodCIDRTypeCluster)
=======
			spcCopy.Spec.PodCIDRType = ptr.To(common.PodCIDRTypeCluster)
>>>>>>> a73e923a
			Expect(PatchSpiderCoordinator(spcCopy, spc)).NotTo(HaveOccurred())

			DeferCleanup(func() {
				spc, err := GetSpiderCoordinator(common.SpidercoodinatorDefaultName)
				Expect(err).NotTo(HaveOccurred(), "failed to get SpiderCoordinator, error is %v", err)
				GinkgoWriter.Printf("Display the default spider coordinator information: %+v \n", spc)

				// Switch podCIDRType to `auto`.
				spcCopy := spc.DeepCopy()
<<<<<<< HEAD
				spcCopy.Spec.PodCIDRType = pointer.String(common.PodCIDRTypeAuto)
=======
				spcCopy.Spec.PodCIDRType = ptr.To(common.PodCIDRTypeAuto)
>>>>>>> a73e923a
				Expect(PatchSpiderCoordinator(spcCopy, spc)).NotTo(HaveOccurred())

				Eventually(func() bool {
					spc, err := GetSpiderCoordinator(common.SpidercoodinatorDefaultName)
					Expect(err).NotTo(HaveOccurred(), "failed to get SpiderCoordinator, error is %v", err)
					GinkgoWriter.Printf("Display the default spider coordinator information: %+v \n", spc)

					if spc.Status.OverlayPodCIDR == nil || spc.Status.Phase != coordinatormanager.Synced {
						GinkgoWriter.Printf("status.overlayPodCIDR status is still synchronizing, status %+v \n", spc.Status.OverlayPodCIDR)
						return false
					}

					for _, cidr := range spc.Status.OverlayPodCIDR {
						if ip.IsIPv4CIDR(cidr) {
							if cidr != v4PodCIDRString {
								return false
							}
							GinkgoWriter.Printf("ipv4 podCIDR is as expected, value %v=%v \n", cidr, v4PodCIDRString)
						} else {
							if cidr != v6PodCIDRString {
								return false
							}
							GinkgoWriter.Printf("ipv6 podCIDR is as expected, value %v=%v \n", cidr, v6PodCIDRString)
						}
					}
					return true
				}, common.ExecCommandTimeout, common.ForcedWaitingTime).Should(BeTrue())
			})
		})

<<<<<<< HEAD
		It("Prioritize getting ClusterCIDR from kubeadm-config", func() {
=======
		It("Prioritize getting ClusterCIDR from kubeadm-config", Label("V00009"), func() {
>>>>>>> a73e923a
			GinkgoWriter.Printf("podCIDR and serviceCIDR from spidercoordinator: %v,%v\n", spc.Status.OverlayPodCIDR, spc.Status.ServiceCIDR)

			podCIDR, serviceCIDr := coordinatormanager.ExtractK8sCIDRFromKubeadmConfigMap(cm)
			GinkgoWriter.Printf("podCIDR and serviceCIDR from kubeadm-config : %v,%v\n", podCIDR, serviceCIDr)

			Eventually(func() bool {
				spc, err = GetSpiderCoordinator(common.SpidercoodinatorDefaultName)
				Expect(err).NotTo(HaveOccurred(), "failed to get SpiderCoordinator, error is %v", err)

				if spc.Status.Phase != coordinatormanager.Synced {
					return false
				}

				if reflect.DeepEqual(podCIDR, spc.Status.OverlayPodCIDR) && reflect.DeepEqual(serviceCIDr, spc.Status.ServiceCIDR) {
					return true
				}

				return false
			}, common.ExecCommandTimeout, common.ForcedWaitingTime).Should(BeTrue())
		})

<<<<<<< HEAD
		It("Getting clusterCIDR from kube-controller-manager Pod when kubeadm-config does not exist", func() {
=======
		It("Getting clusterCIDR from kube-controller-manager Pod when kubeadm-config does not exist", Label("V00009"), func() {
>>>>>>> a73e923a
			// delete the kubeadm-config configMap
			GinkgoWriter.Print("deleting kubeadm-config\n")
			err = frame.DeleteConfigmap("kubeadm-config", "kube-system")
			Expect(err).NotTo(HaveOccurred())

			defer func() {
				cm.ResourceVersion = ""
				cm.Generation = 0
				err = frame.CreateConfigmap(cm)
				Expect(err).NotTo(HaveOccurred())
			}()

			allPods, err := frame.GetPodList(client.MatchingLabels{"component": "kube-controller-manager"})
			Expect(err).NotTo(HaveOccurred())

			kcmPodCIDR, kcmServiceCIDR := coordinatormanager.ExtractK8sCIDRFromKCMPod(&allPods.Items[0])
			GinkgoWriter.Printf("podCIDR and serviceCIDR from kube-controller-manager pod : %v,%v\n", kcmPodCIDR, kcmServiceCIDR)

			Eventually(func() bool {
				spc, err = GetSpiderCoordinator(common.SpidercoodinatorDefaultName)
				Expect(err).NotTo(HaveOccurred(), "failed to get SpiderCoordinator, error is %v", err)

				if spc.Status.Phase != coordinatormanager.Synced {
					return false
				}

				if reflect.DeepEqual(kcmPodCIDR, spc.Status.OverlayPodCIDR) && reflect.DeepEqual(kcmServiceCIDR, spc.Status.ServiceCIDR) {
					return true
				}

				return false
			}, common.ExecCommandTimeout, common.ForcedWaitingTime).Should(BeTrue())
		})
	})
<<<<<<< HEAD
=======

	Context("It can get service cidr from k8s serviceCIDR resources", Label("V00010"), func() {
		var spc *spiderpoolv2beta1.SpiderCoordinator
		var err error
		BeforeEach(func() {
			// serviceCIDR feature is available in k8s v1.29, DO NOT RUN this case
			// if the we don't found ServiceCIDRList resource
			var serviceCIDR networkingv1.ServiceCIDRList
			err := frame.ListResource(&serviceCIDR)
			if err != nil {
				GinkgoWriter.Printf("ServiceCIDR is not available, error: %v\n", err)
				Skip("k8s ServiceCIDR feature is not available")
			}

			if !common.CheckRunOverlayCNI() {
				GinkgoWriter.Println("This environment is in underlay mode.")
				Skip("Not applicable to underlay mode")
			}

			if !common.CheckCalicoFeatureOn() {
				GinkgoWriter.Println("The CNI isn't calico.")
				Skip("This case only run in calico")
			}
		})

		It("It can get service cidr from k8s serviceCIDR resources", func() {
			spc, err = GetSpiderCoordinator(common.SpidercoodinatorDefaultName)
			Expect(err).NotTo(HaveOccurred(), "failed to get SpiderCoordinator, error is %v", err)

			originalServiceCIDR := spc.Status.ServiceCIDR
			GinkgoWriter.Printf("serviceCIDR from original spidercoordinator: %v\n", spc.Status.ServiceCIDR)

			// create a serviceCIDR resource
			v4Svc := "10.234.0.0/16"
			v6Svc := "fd00:10:234::/116"

			err = CreateServiceCIDR("test", []string{v4Svc, v6Svc})
			Expect(err).NotTo(HaveOccurred(), "failed to create service cidr: %v")

			Eventually(func() bool {
				spc, err = GetSpiderCoordinator(common.SpidercoodinatorDefaultName)
				Expect(err).NotTo(HaveOccurred(), "failed to get SpiderCoordinator, error is %v", err)

				if spc.Status.Phase != coordinatormanager.Synced {
					return false
				}

				v4Found, v6Found := false, false
				for _, cidr := range spc.Status.ServiceCIDR {
					if cidr == v4Svc {
						v4Found = true
					}

					if cidr == v6Svc {
						v6Found = true
					}
				}
				return v4Found && v6Found
			}, common.ExecCommandTimeout, common.ForcedWaitingTime).Should(BeTrue())

			// delete the serviceCIDR resource and see if we can back it
			err = DeleteServiceCIDR("test")
			Expect(err).NotTo(HaveOccurred(), "failed to delete service cidr: %v")

			Eventually(func() bool {
				spc, err = GetSpiderCoordinator(common.SpidercoodinatorDefaultName)
				Expect(err).NotTo(HaveOccurred(), "failed to get SpiderCoordinator, error is %v", err)

				if spc.Status.Phase != coordinatormanager.Synced {
					return false
				}

				if !reflect.DeepEqual(spc.Status.ServiceCIDR, originalServiceCIDR) {
					GinkgoWriter.Printf("Get spidercoordinator ServiceCIDR: %v\n", spc.Status.ServiceCIDR)
					return false
				}

				return true
			}, common.ExecCommandTimeout, common.ForcedWaitingTime).Should(BeTrue())
		})
	})
>>>>>>> a73e923a
})<|MERGE_RESOLUTION|>--- conflicted
+++ resolved
@@ -19,12 +19,6 @@
 	"github.com/spidernet-io/spiderpool/pkg/ip"
 	spiderpoolv2beta1 "github.com/spidernet-io/spiderpool/pkg/k8s/apis/spiderpool.spidernet.io/v2beta1"
 	"github.com/spidernet-io/spiderpool/test/e2e/common"
-<<<<<<< HEAD
-	corev1 "k8s.io/api/core/v1"
-	"k8s.io/utils/pointer"
-	"sigs.k8s.io/controller-runtime/pkg/client"
-=======
->>>>>>> a73e923a
 )
 
 var _ = Describe("SpiderCoordinator", Label("spidercoordinator", "overlay"), Serial, func() {
@@ -342,11 +336,7 @@
 		})
 	})
 
-<<<<<<< HEAD
-	Context("It can get the clusterCIDR from kubeadmConfig and kube-controller-manager pod", Label("V00009"), func() {
-=======
 	Context("It can get the clusterCIDR from kubeadmConfig and kube-controller-manager pod", func() {
->>>>>>> a73e923a
 
 		var spc *spiderpoolv2beta1.SpiderCoordinator
 		var cm *corev1.ConfigMap
@@ -370,11 +360,7 @@
 
 			// Switch podCIDRType to `cluster`.
 			spcCopy := spc.DeepCopy()
-<<<<<<< HEAD
-			spcCopy.Spec.PodCIDRType = pointer.String(common.PodCIDRTypeCluster)
-=======
 			spcCopy.Spec.PodCIDRType = ptr.To(common.PodCIDRTypeCluster)
->>>>>>> a73e923a
 			Expect(PatchSpiderCoordinator(spcCopy, spc)).NotTo(HaveOccurred())
 
 			DeferCleanup(func() {
@@ -384,11 +370,7 @@
 
 				// Switch podCIDRType to `auto`.
 				spcCopy := spc.DeepCopy()
-<<<<<<< HEAD
-				spcCopy.Spec.PodCIDRType = pointer.String(common.PodCIDRTypeAuto)
-=======
 				spcCopy.Spec.PodCIDRType = ptr.To(common.PodCIDRTypeAuto)
->>>>>>> a73e923a
 				Expect(PatchSpiderCoordinator(spcCopy, spc)).NotTo(HaveOccurred())
 
 				Eventually(func() bool {
@@ -419,11 +401,7 @@
 			})
 		})
 
-<<<<<<< HEAD
-		It("Prioritize getting ClusterCIDR from kubeadm-config", func() {
-=======
 		It("Prioritize getting ClusterCIDR from kubeadm-config", Label("V00009"), func() {
->>>>>>> a73e923a
 			GinkgoWriter.Printf("podCIDR and serviceCIDR from spidercoordinator: %v,%v\n", spc.Status.OverlayPodCIDR, spc.Status.ServiceCIDR)
 
 			podCIDR, serviceCIDr := coordinatormanager.ExtractK8sCIDRFromKubeadmConfigMap(cm)
@@ -445,11 +423,7 @@
 			}, common.ExecCommandTimeout, common.ForcedWaitingTime).Should(BeTrue())
 		})
 
-<<<<<<< HEAD
-		It("Getting clusterCIDR from kube-controller-manager Pod when kubeadm-config does not exist", func() {
-=======
 		It("Getting clusterCIDR from kube-controller-manager Pod when kubeadm-config does not exist", Label("V00009"), func() {
->>>>>>> a73e923a
 			// delete the kubeadm-config configMap
 			GinkgoWriter.Print("deleting kubeadm-config\n")
 			err = frame.DeleteConfigmap("kubeadm-config", "kube-system")
@@ -484,8 +458,6 @@
 			}, common.ExecCommandTimeout, common.ForcedWaitingTime).Should(BeTrue())
 		})
 	})
-<<<<<<< HEAD
-=======
 
 	Context("It can get service cidr from k8s serviceCIDR resources", Label("V00010"), func() {
 		var spc *spiderpoolv2beta1.SpiderCoordinator
@@ -567,5 +539,4 @@
 			}, common.ExecCommandTimeout, common.ForcedWaitingTime).Should(BeTrue())
 		})
 	})
->>>>>>> a73e923a
 })