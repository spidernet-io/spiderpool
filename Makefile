#!/usr/bin/make -f

# Copyright 2022 Authors of spidernet-io
# SPDX-License-Identifier: Apache-2.0


include Makefile.defs test/Makefile.defs

all: build-bin install-bin

.PHONY: all build install

CONTROLLER_BIN_SUBDIRS := cmd/spiderpool-controller cmd/spiderpoolctl cmd/spiderpool-init
AGENT_BIN_SUBDIRS := cmd/spiderpool-agent cmd/spiderpool cmd/coordinator
COORDINATOR_BIN_SUBDIRS := cmd/coordinator

SUBDIRS := $(CONTROLLER_BIN_SUBDIRS) $(AGENT_BIN_SUBDIRS)


build-bin:
	for i in $(SUBDIRS); do $(MAKE) $(SUBMAKEOPTS) -C $$i all; done

agent-bin:
	for i in $(AGENT_BIN_SUBDIRS); do $(MAKE) $(SUBMAKEOPTS) -C $$i all; done

controller-bin:
	for i in $(CONTROLLER_BIN_SUBDIRS); do $(MAKE) $(SUBMAKEOPTS) -C $$i all; done

install-bin:
	$(QUIET)$(INSTALL) -m 0755 -d $(DESTDIR_BIN)
	for i in $(SUBDIRS); do $(MAKE) $(SUBMAKEOPTS) -C $$i install; done

install-bash-completion:
	$(QUIET)$(INSTALL) -m 0755 -d $(DESTDIR_BIN)
	for i in $(SUBDIRS); do $(MAKE) $(SUBMAKEOPTS) -C $$i install-bash-completion; done


# ============ build-load-image ============
.PHONY: build_image
build_image:
	@echo "Build Image tag $(E2E_SPIDERPOOL_TAG) with commit $(GIT_COMMIT_VERSION)"
	@for NAME in $(SPIDERPOOL_IMAGES); do \
		docker buildx build --build-arg RACE --build-arg GIT_COMMIT_VERSION=$(GIT_COMMIT_VERSION) \
				--build-arg GIT_COMMIT_TIME=$(GIT_COMMIT_TIME) \
				--build-arg VERSION=$(GIT_COMMIT_VERSION) \
				--file $(ROOT_DIR)/images/"$${NAME##*/}"/Dockerfile \
				--output type=docker --tag $${NAME}:$(E2E_SPIDERPOOL_TAG) . ; \
		echo "$${NAME##*/} build success" ; \
	done

# for local debug, if buildx fail to pull images
.PHONY: build_docker_image
build_docker_image:
	@echo "Build Image tag $(E2E_SPIDERPOOL_TAG) with commit $(GIT_COMMIT_VERSION)"
	@for NAME in $(SPIDERPOOL_IMAGES); do \
  		DOCKER_FILE=$(ROOT_DIR)/images/"$${NAME##*/}"/Dockerfile ; \
  		sed -i '2 a \ARG BUILDPLATFORM' $${DOCKER_FILE} ; \
		docker build  --build-arg RACE=1 --build-arg GIT_COMMIT_VERSION=$(GIT_COMMIT_VERSION) \
		        --build-arg BUILDPLATFORM="linux/$(TARGETARCH)" \
		        --build-arg TARGETOS=linux \
		        --build-arg TARGETARCH=$(TARGETARCH) \
				--build-arg GIT_COMMIT_TIME=$(GIT_COMMIT_TIME) \
				--build-arg VERSION=$(GIT_COMMIT_VERSION) \
				--file $${DOCKER_FILE} \
				--tag $${NAME}:$(E2E_SPIDERPOOL_TAG) . ; \
		sed -i '3 d'  $${DOCKER_FILE} ; \
		echo "$${NAME##*/} build success" ; \
	done


.PHONY: lint
lint-golang:
	@$(ECHO_CHECK) contrib/scripts/check-go-fmt.sh
	$(QUIET) contrib/scripts/check-go-fmt.sh
	@$(ECHO_CHECK) contrib/scripts/lock-check.sh
	$(QUIET) contrib/scripts/lock-check.sh
	@$(ECHO_CHECK) vetting all GOFILES...
	$(QUIET) $(GO_VET) \
    ./cmd/... \
    ./pkg/... \
    ./test/...  \
    ./contrib/...
	@$(ECHO_CHECK) golangci-lint
	$(QUIET) golangci-lint run

.PHONY: lint-markdown-format
lint-markdown-format:
	@$(CONTAINER_ENGINE) container run --rm \
		--entrypoint sh -v $(ROOT_DIR):/workdir ghcr.io/igorshubovych/markdownlint-cli:latest \
		-c '/usr/local/bin/markdownlint -c /workdir/.github/markdownlint.yaml -p /workdir/.github/markdownlintignore  /workdir/' ; \
		if (($$?==0)) ; then echo "congratulations ,all pass" ; else echo "error, pealse refer <https://github.com/DavidAnson/markdownlint/blob/main/doc/Rules.md> " ; fi

.PHONY: fix-markdown-format
fix-markdown-format:
	@$(CONTAINER_ENGINE) container run --rm  \
		--entrypoint sh -v $(ROOT_DIR):/workdir ghcr.io/igorshubovych/markdownlint-cli:latest \
		-c '/usr/local/bin/markdownlint -f -c /workdir/.github/markdownlint.yaml -p /workdir/.github/markdownlintignore  /workdir/'

.PHONY: lint-markdown-spell
lint-markdown-spell:
	if which mdspell &>/dev/null ; then \
  			mdspell  -r --en-us --ignore-numbers --target-relative .github/.spelling --ignore-acronyms  '**/*.md' '!vendor/**/*.md' ; \
  		else \
			$(CONTAINER_ENGINE) container run --rm \
				--entrypoint bash -v $(ROOT_DIR):/workdir  weizhoulan/spellcheck:latest  \
				-c "cd /workdir ; mdspell  -r --en-us --ignore-numbers --target-relative .github/.spelling --ignore-acronyms  '**/*.md' '!vendor/**/*.md' " ; \
  		fi

.PHONY: lint-markdown-spell-colour
lint-markdown-spell-colour:
	if which mdspell &>/dev/null ; then \
  			mdspell  -r --en-us --ignore-numbers --target-relative .github/.spelling --ignore-acronyms  '**/*.md' '!vendor/**/*.md' ; \
  		else \
			$(CONTAINER_ENGINE) container run --rm -it \
				--entrypoint bash -v $(ROOT_DIR):/workdir  weizhoulan/spellcheck:latest  \
				-c "cd /workdir ; mdspell  -r --en-us --ignore-numbers --target-relative .github/.spelling --ignore-acronyms  '**/*.md' '!vendor/**/*.md' " ; \
  		fi

.PHONY: lint-yaml
lint-yaml:
	@$(CONTAINER_ENGINE) container run --rm \
		--entrypoint sh -v $(ROOT_DIR):/data cytopia/yamllint \
		-c '/usr/bin/yamllint -c /data/.github/yamllint-conf.yml /data' ; \
		if (($$?==0)) ; then echo "congratulations ,all pass" ; else echo "error, pealse refer <https://yamllint.readthedocs.io/en/stable/rules.html> " ; fi

.PHONY: lint-openapi
lint-openapi:
	@$(CONTAINER_ENGINE) container run --rm \
		-v $(ROOT_DIR):/spec redocly/openapi-cli lint api/v1/agent/openapi.yaml
	@$(CONTAINER_ENGINE) container run --rm \
		-v $(ROOT_DIR):/spec redocly/openapi-cli lint api/v1/controller/openapi.yaml

.PHONY: lint-code-spell
lint-code-spell:
	$(QUIET) if ! which codespell &> /dev/null ; then \
  				echo "try to install codespell" ; \
  				if ! pip3 install codespell==2.2.1 ; then \
  					echo "error, miss tool codespell, install it: pip3 install codespell" ; \
  					exit 1 ; \
  				fi \
  			fi ;\
  			codespell --config .github/codespell-config

.PHONY: fix-code-spell
fix-code-spell:
	$(QUIET) if ! which codespell &> /dev/null ; then \
  				echo "try to install codespell" ; \
  				if ! pip3 install codespell ; then \
  					echo "error, miss tool codespell, install it: pip3 install codespell" ; \
  					exit 1 ;\
  				fi \
  			fi; \
  			codespell --config .github/codespell-config  --write-changes



.PHONY: manifests
manifests:
	@echo "Generate WebhookConfiguration, ClusterRole and CustomResourceDefinition objects."
	@$(QUIET) tools/k8s-controller-gen/update-controller-gen.sh manifests

.PHONY: generate-k8s-api
generate-k8s-api:
	@echo "Generate code containing DeepCopy, DeepCopyInto, and DeepCopyObject method implementations."
	@$(QUIET) tools/k8s-controller-gen/update-controller-gen.sh deepcopy

.PHONY: manifests-verify
manifests-verify:
	@echo "Verify WebhookConfiguration, ClusterRole and CustomResourceDefinition objects."
	@$(QUIET) tools/k8s-controller-gen/update-controller-gen.sh verify

.PHONY: gofmt
gofmt: ## Run gofmt on Go source files in the repository.
	$(QUIET)for pkg in $(GOFILES); do $(GO) fmt $$pkg; done

.PHONY: dev-doctor
dev-doctor:
	@ $(GO) version 2>/dev/null || ( echo "go not found, see https://golang.org/doc/install" ; false )
	@ JUST_CLI_CHECK=true test/scripts/install-tools.sh
	@ echo "all tools ready"

#============ tools ====================

update-authors:
	@echo "Updating AUTHORS file..."
	@echo "The following people, in alphabetical order, have either authored or signed" > AUTHORS_TMP
	@echo "off on commits in the Spiderpool repository:" >> AUTHORS_TMP
	@echo "" >> AUTHORS_TMP
	@tools/scripts/extractAuthors.sh >> AUTHORS_TMP ; \
		(($$?==0)) || { echo "error, failed to updating AUTHORS file" && rm -rf AUTHORS_TMP && exit 1 ; } ; \
		mv AUTHORS_TMP AUTHORS ; \
		echo "Successfully updated AUTHORS file."

.PHONY: licenses-all
licenses-all: ## Generate file with all the License from dependencies.
	@$(GO) run ./contrib/licensegen > LICENSE.all || ( rm -f LICENSE.all ; false )

.PHONY: licenses-check
licenses-check:
	@$(ECHO_CHECK) tools/scripts/check-miss-license.sh
	$(QUIET) tools/scripts/check-miss-license.sh

.PHONY: update-go-version
update-go-version: ## Update Go version for all the components
	@echo "GO_MAJOR_AND_MINOR_VERSION=${GO_MAJOR_AND_MINOR_VERSION}"
	@echo "GO_IMAGE_VERSION=${GO_IMAGE_VERSION}"
	# ===== Update Go version for GitHub workflow
	$(QUIET) for fl in $(shell find .github/workflows -name "*.yaml" -print) ; do \
  			sed -i 's/go-version: .*/go-version: ${GO_IMAGE_VERSION}/g' $$fl ; \
  			done
	@echo "Updated go version in GitHub Actions to $(GO_IMAGE_VERSION)"
	# ======= Update Go version in main.go.
	$(QUIET) for fl in $(shell find .  -name main.go -not -path "./vendor/*" -print); do \
		sed -i \
			-e 's|^//go:build go.*|//go:build go${GO_MAJOR_AND_MINOR_VERSION}|g' \
			-e 's|^// +build go.*|// +build go${GO_MAJOR_AND_MINOR_VERSION}|g' \
			$$fl ; \
	done
	# ====== Update Go version in go.mod
	$(QUIET) sed -i -E 's/^go .*/go '$(GO_MAJOR_AND_MINOR_VERSION)'/g' go.mod
	@echo "Updated go version in go.mod to $(GO_VERSION)"
ifeq (${shell [ -d ./test ] && echo done},done)
	# ======= Update Go version in test scripts.
	@echo "Updated go version in test scripts to $(GO_VERSION)"
endif
	# ===== Update Go version in Dockerfiles.
	$(QUIET) $(MAKE) -C images update-golang-image
	@echo "Updated go version in image Dockerfiles to $(GO_IMAGE_VERSION)"

.PHONY: openapi-validate-spec
openapi-validate-spec: ## validate the given spec, like 'json/yaml'
	$(QUIET) tools/scripts/swag.sh validate $(CURDIR)/api/v1/agent
	$(QUIET) tools/scripts/swag.sh validate $(CURDIR)/api/v1/controller

.PHONY: openapi-code-gen
openapi-code-gen: openapi-validate-spec clean-openapi-code	## generate openapi source codes with the given spec.
	$(QUIET) tools/scripts/swag.sh generate $(CURDIR)/api/v1/agent
	$(QUIET) tools/scripts/swag.sh generate $(CURDIR)/api/v1/controller

.PHONY: openapi-verify
openapi-verify: openapi-validate-spec	## verify the current generated openapi source codes are not out of date with the given spec.
	$(QUIET) tools/scripts/swag.sh verify $(CURDIR)/api/v1/agent
	$(QUIET) tools/scripts/swag.sh verify $(CURDIR)/api/v1/controller

.PHONY: clean-openapi-code
clean-openapi-code:	## clean up generated openapi source codes
	$(QUIET) tools/scripts/swag.sh clean $(CURDIR)/api/v1/agent
	$(QUIET) tools/scripts/swag.sh clean $(CURDIR)/api/v1/controller

.PHONY: clean-openapi-tmp
clean-openapi-tmp:	## clean up '_openapi_tmp' dir
	$(QUIET) rm -rf $(CURDIR)/_openapi_tmp

.PHONY: openapi-ui
openapi-ui:	## set up swagger-ui in local.
	@$(CONTAINER_ENGINE) container run --rm -it -p 8080:8080 \
		-e SWAGGER_JSON=/foo/agent-swagger.yml \
		-v $(CURDIR)/api/v1/agent/openapi.yaml:/foo/agent-swagger.yml \
		-v $(CURDIR)/api/v1/controller/openapi.yaml:/foo/controller-swagger.yml \
		swaggerapi/swagger-ui

# ==========================


# should label for each test file
.PHONY: check_test_label
check_test_label:
	@ALL_TEST_FILE=` find  ./  -name "*_test.go" -not -path "./vendor/*" ` ; FAIL="false" ; \
		for ITEM in $$ALL_TEST_FILE ; do \
			[[ "$$ITEM" == *_suite_test.go ]] && continue  ; \
			! grep 'Label(' $${ITEM} &>/dev/null && FAIL="true" && echo "error, miss Label in $${ITEM}" ; \
		done ; \
		[ "$$FAIL" == "true" ] && echo "error, label check fail" && exit 1 ; \
		echo "each test.go is labeled right"


.PHONY: unittest-tests
unittest-tests: check_test_label
	@echo "run unittest-tests"
	$(QUIET) $(ROOT_DIR)/tools/scripts/ginkgo.sh \
		--cover --coverprofile=./coverage.out --covermode set \
<<<<<<< HEAD
		--json-report unittestreport.json --label-filter $(E2E_GINKGO_UTLABELS) \
=======
		--json-report unittestreport.json  \
>>>>>>> f5d76630
		-randomize-suites -randomize-all --keep-going  --timeout=1h  -p \
		-vv  -r $(ROOT_DIR)/pkg $(ROOT_DIR)/cmd
	$(QUIET) go tool cover -html=./coverage.out -o coverage-all.html

.PHONY: e2e
e2e:
	$(QUIET) TMP=` date +%m%d%H%M%S ` ; E2E_CLUSTER_NAME="spiderpool$${TMP}" ; \
		echo "begin e2e with cluster $${E2E_CLUSTER_NAME}" ; \
		make build_image ; \
		make e2e_init_spiderpool -e E2E_CLUSTER_NAME=$${E2E_CLUSTER_NAME} ; \
		make e2e_test -e E2E_CLUSTER_NAME=$${E2E_CLUSTER_NAME}


.PHONY: e2e_init
e2e_init:
	for NAME in $(SPIDERPOOL_IMAGES); do \
			if $(CONTAINER_ENGINE) images $${NAME}:$(E2E_SPIDERPOOL_TAG) | grep -q "$(E2E_SPIDERPOOL_TAG)" &>/dev/null ; then \
				echo "test's image $${NAME}:$(E2E_SPIDERPOOL_TAG) found" && continue ; \
			fi ; \
			if $(CONTAINER_ENGINE) pull $${NAME}:$(E2E_SPIDERPOOL_TAG) ; then \
				echo "Successfully pulled test image $${NAME}:$(E2E_SPIDERPOOL_TAG)" && continue ; \
			fi ; \
			echo "error, failed to find $${NAME}:$(E2E_SPIDERPOOL_TAG), please run 'make build_image' firstly " >&2 && false ; \
		 done
	$(QUIET)  make -C test kind-init

.PHONY: setup_singleCni_macvlan
setup_singleCni_macvlan:
	$(QUIET)  make -C test init_env_with_release -e INSTALL_OVERLAY_CNI=false

.PHONY: setup_dualCni_calico
setup_dualCni_calico:
	$(QUIET)  make -C test init_env_with_release -e INSTALL_OVERLAY_CNI=true -e INSTALL_CALICO=true -e INSTALL_CILIUM=false

.PHONY: setup_dualCni_cilium
setup_dualCni_cilium:
	$(QUIET)  make -C test init_env_with_release -e INSTALL_OVERLAY_CNI=true -e INSTALL_CALICO=false -e INSTALL_CILIUM=true DISABLE_KUBE_PROXY=true

.PHONY: e2e_init_spiderpool
e2e_init_spiderpool:
	$(QUIET)  make e2e_init -e INSTALL_OVERLAY_CNI=false -e E2E_SPIDERPOOL_ENABLE_SUBNET=true

.PHONY: e2e_init_cilium_ebpfservice
e2e_init_cilium_ebpfservice:
	$(QUIET)  make e2e_init -e INSTALL_OVERLAY_CNI=true -e INSTALL_CALICO=false -e INSTALL_CILIUM=true -e DISABLE_KUBE_PROXY=true \
	-e E2E_SPIDERPOOL_ENABLE_SUBNET=false -e INSTALL_OVS=false

.PHONY: e2e_init_calico
e2e_init_calico:
	$(QUIET)  make e2e_init -e INSTALL_OVERLAY_CNI=true -e INSTALL_CALICO=true -e INSTALL_CILIUM=false -e E2E_SPIDERPOOL_ENABLE_SUBNET=false \
	-e E2E_SPIDERPOOL_ENABLE_DRA=true -e INSTALL_OVS=false

.PHONY: e2e_init_cilium_legacyservice
e2e_init_cilium_legacyservice:
	$(QUIET)  make e2e_init -e INSTALL_OVERLAY_CNI=true -e INSTALL_CALICO=false -e INSTALL_CILIUM=true -e DISABLE_KUBE_PROXY=false \
	-e E2E_SPIDERPOOL_ENABLE_SUBNET=false -e INSTALL_OVS=false

.PHONY: e2e_test
e2e_test:
	$(QUIET)  make -C test e2e_test

.PHONY: e2e_test_spiderpool
e2e_test_spiderpool:
	$(QUIET)  make e2e_test -e INSTALL_OVERLAY_CNI=false -e E2E_SPIDERPOOL_ENABLE_SUBNET=true 

.PHONY: e2e_test_calico
e2e_test_calico:
	$(QUIET)  make e2e_test -e INSTALL_OVERLAY_CNI=true -e INSTALL_CALICO=true -e INSTALL_CILIUM=false -e E2E_GINKGO_LABELS=overlay,dra \
	E2E_SPIDERPOOL_ENABLE_DRA=true 

.PHONY: e2e_test_cilium_legacyservice
e2e_test_cilium_legacyservice:
	$(QUIET)  make e2e_test -e INSTALL_OVERLAY_CNI=true -e INSTALL_CALICO=false -e INSTALL_CILIUM=true -e E2E_GINKGO_LABELS=overlay

.PHONY: e2e_test_cilium_ebpfservice
e2e_test_cilium_ebpfservice:
	$(QUIET)  make e2e_test -e INSTALL_OVERLAY_CNI=true -e INSTALL_CALICO=false -e INSTALL_CILIUM=true DISABLE_KUBE_PROXY=true -e E2E_GINKGO_LABELS=ebpf

.PHONY: preview_doc
preview_doc: PROJECT_DOC_DIR := ${ROOT_DIR}/docs
preview_doc:
	-docker stop doc_previewer &>/dev/null
	-docker rm doc_previewer &>/dev/null
	@echo "set up preview http server  "
	@echo "you can visit the website on browser with url 'http://127.0.0.1:8000' "
	[ -f "docs/mkdocs.yml" ] || { echo "error, miss docs/mkdocs.yml "; exit 1 ; }
	docker run --rm  -p 8000:8000 --name doc_previewer -v $(PROJECT_DOC_DIR):/host/docs \
        --entrypoint sh \
        --stop-timeout 3 \
        --stop-signal "SIGKILL" \
        squidfunk/mkdocs-material:8.5.11  -c "cd /host ; cp docs/mkdocs.yml ./ ;  mkdocs serve -a 0.0.0.0:8000"
	#sleep 10 ; if curl 127.0.0.1:8000 &>/dev/null  ; then echo "succeeded to set up preview server" ; else echo "error, failed to set up preview server" ; docker stop doc_previewer ; exit 1 ; fi


.PHONY: build_doc
build_doc: PROJECT_DOC_DIR := ${ROOT_DIR}/docs
build_doc: OUTPUT_TAR := site.tar.gz
build_doc:
	-docker stop doc_builder &>/dev/null
	-docker rm doc_builder &>/dev/null
	[ -f "docs/mkdocs.yml" ] || { echo "error, miss docs/mkdocs.yml "; exit 1 ; }
	-@ rm -f ./docs/$(OUTPUT_TAR)
	@echo "build doc html " ; \
		docker run --rm --name doc_builder  \
		-v ${PROJECT_DOC_DIR}:/host/docs \
                --entrypoint sh \
                squidfunk/mkdocs-material:8.5.11 -c "cd /host && cp ./docs/mkdocs.yml ./ && mkdocs build && cd site && tar -czvf site.tar.gz * && mv ${OUTPUT_TAR} ../docs/"
	@ [ -f "$(PROJECT_DOC_DIR)/$(OUTPUT_TAR)" ] || { echo "failed to build site to $(PROJECT_DOC_DIR)/$(OUTPUT_TAR) " ; exit 1 ; }
	@ echo "succeeded to build site to $(PROJECT_DOC_DIR)/$(OUTPUT_TAR) "


.PHONY: check_doc
check_doc: PROJECT_DOC_DIR := ${ROOT_DIR}/docs
check_doc: OUTPUT_TAR := site.tar.gz
check_doc:
	-docker stop doc_builder &>/dev/null
	-docker rm doc_builder &>/dev/null
	[ -f "docs/mkdocs.yml" ] || { echo "error, miss docs/mkdocs.yml "; exit 1 ; }
	-@ rm -f ./docs/$(OUTPUT_TAR)
	@echo "check doc" ; \
	MESSAGE=`docker run --rm --name doc_builder  \
		-v ${PROJECT_DOC_DIR}:/host/docs \
                --entrypoint sh \
                squidfunk/mkdocs-material:8.5.11 -c "cd /host && cp ./docs/mkdocs.yml ./ && mkdocs build 2>&1 && cd site && tar -czvf site.tar.gz * && mv ${OUTPUT_TAR} ../docs/" 2>&1` ; \
        if (( $$? !=0 )) ; then \
        	echo "!!! error, failed to build doc" ; \
        	exit 1 ; \
        fi ; \
        if grep -E "WARNING .* which is not found" <<< "$${MESSAGE}" ; then  \
        	echo "!!! error, some link is bad" ; \
        	exit 1 ; \
        fi
	@ [ -f "$(PROJECT_DOC_DIR)/$(OUTPUT_TAR)" ] || { echo "failed to build site to $(PROJECT_DOC_DIR)/$(OUTPUT_TAR) " ; exit 1 ; }
	-@ rm -f ./docs/$(OUTPUT_TAR)
	@ echo "all doc is ok "

# ==========================

.PHONY: clean_e2e
clean_e2e:
	-$(QUIET)  make -C test clean
	-$(QUIET) rm -f e2ereport.json

.PHONY: clean
clean: clean_e2e
	-$(QUIET) for i in $(SUBDIRS); do $(MAKE) $(SUBMAKEOPTS) -C $$i clean; done
	-$(QUIET) rm -rf $(DESTDIR_BIN)
	-$(QUIET) rm -rf $(DESTDIR_BASH_COMPLETION)

.PHONY: clean_e2e_spiderpool
clean_e2e_spiderpool:
	$(QUIET) make -C test uninstall_spiderpool

.PHONY: upgrade_e2e_spiderpool
upgrade_e2e_spiderpool:
	$(QUIET) make -C test helm_upgrade_spiderpool

.PHONY: codegen
codegen:
	@echo "Generate k8s SDK with code-generator."
	$(QUIET)  ./tools/scripts/update-codegen.sh

.PHONY: codegen-verify
codegen-verify:
	@echo "Verify generated k8s SDK."
	$(QUIET)  ./tools/scripts/verify-codegen.sh

.PHONY: update-version
update-version:
	VERSION=`cat VERSION | tr -d '\n' ` ; [ -n "$${VERSION}" ] || { echo "error, wrong version" ; exit 1 ; } ; \
		echo "update to version $${VERSION}" ; \
		CHART_VERSION=`echo $${VERSION} | tr -d 'v' ` ; \
		sed -E -i 's?^version: .*?version: '$${CHART_VERSION}'?g' ./charts/spiderpool/Chart.yaml ; \
		sed -E -i 's?^appVersion: .*?appVersion: "'$${CHART_VERSION}'"?g' ./charts/spiderpool/Chart.yaml

.PHONY: check-version
check-version:
	VERSION=`cat VERSION | tr -d '\n' ` ; [ -n "$${VERSION}" ] || { echo "error, wrong version" ; exit 1 ; } ; \
		echo "check version $${VERSION}" ; \
		CHART_VERSION=`echo $${VERSION} | tr -d 'v' ` ; \
		grep -E "^version: $${CHART_VERSION}" ./charts/spiderpool/Chart.yaml &>/dev/null || { echo "error, wrong version in Chart.yaml" ; exit 1 ; } ; \
		grep -E "^appVersion: \"$${CHART_VERSION}\"" ./charts/spiderpool/Chart.yaml &>/dev/null || { echo "error, wrong appVersion in Chart.yaml" ; exit 1 ; } ;
		exit 0


.PHONY: lint_image_trivy
lint_image_trivy: IMAGE_NAME ?=
lint_image_trivy:
	@ [ -n "$(IMAGE_NAME)" ] || { echo "error, please input IMAGE_NAME" && exit 1 ; }
	@ docker run --rm -v /var/run/docker.sock:/var/run/docker.sock \
          -v $(ROOT_DIR)/.trivyignore:/.trivyignore \
          -v /tmp/trivy:/root/trivy.cache/  \
          aquasec/trivy:$(TRIVY_VERSION) image --exit-code 1  --severity $(LINT_TRIVY_SEVERITY_LEVEL)  $(IMAGE_NAME) ; \
      (($$?==0)) || { echo "error, failed to check dockerfile trivy", $(IMAGE_NAME)  && exit 1 ; } ; \
      echo "trivy check: $(IMAGE_NAME) pass"


.PHONY: lint_dockerfile_trivy
lint_dockerfile_trivy:
	@ docker run --rm \
          -v $(ROOT_DIR)/.trivyignore:/.trivyignore \
          -v /tmp/trivy:/root/trivy.cache/  \
          -v $(ROOT_DIR):/tmp/src  \
          aquasec/trivy:$(TRIVY_VERSION) config --exit-code 1  --severity $(LINT_TRIVY_SEVERITY_LEVEL) /tmp/src/images  ; \
      (($$?==0)) || { echo "error, failed to check dockerfile trivy" && exit 1 ; } ; \
      echo "dockerfile trivy check: pass"


.PHONY: lint_chart_trivy
lint_chart_trivy:
	@ docker run --rm \
          -v $(ROOT_DIR)/.trivyignore:/.trivyignore \
          -v /tmp/trivy:/root/trivy.cache/  \
          -v $(ROOT_DIR):/tmp/src  \
          aquasec/trivy:$(TRIVY_VERSION) config --exit-code 1  --severity $(LINT_TRIVY_SEVERITY_LEVEL) /tmp/src/charts  ; \
      (($$?==0)) || { echo "error, failed to check chart trivy" && exit 1 ; } ; \
      echo "chart trivy check: pass"


.PHONY: build-chart
build-chart:
	@ cd charts ; make<|MERGE_RESOLUTION|>--- conflicted
+++ resolved
@@ -279,11 +279,7 @@
 	@echo "run unittest-tests"
 	$(QUIET) $(ROOT_DIR)/tools/scripts/ginkgo.sh \
 		--cover --coverprofile=./coverage.out --covermode set \
-<<<<<<< HEAD
-		--json-report unittestreport.json --label-filter $(E2E_GINKGO_UTLABELS) \
-=======
 		--json-report unittestreport.json  \
->>>>>>> f5d76630
 		-randomize-suites -randomize-all --keep-going  --timeout=1h  -p \
 		-vv  -r $(ROOT_DIR)/pkg $(ROOT_DIR)/cmd
 	$(QUIET) go tool cover -html=./coverage.out -o coverage-all.html
