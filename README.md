#

![Spiderpool](./docs/images/spiderpool.png)

[![Go Report Card](https://goreportcard.com/badge/github.com/spidernet-io/spiderpool)](https://goreportcard.com/report/github.com/spidernet-io/spiderpool)
[![codecov](https://codecov.io/gh/spidernet-io/spiderpool/branch/main/graph/badge.svg?token=YKXY2E4Q8G)](https://codecov.io/gh/spidernet-io/spiderpool)
[![Auto Version Release](https://github.com/spidernet-io/spiderpool/actions/workflows/auto-version-release.yaml/badge.svg)](https://github.com/spidernet-io/spiderpool/actions/workflows/auto-version-release.yaml)
[![Auto Nightly CI](https://github.com/spidernet-io/spiderpool/actions/workflows/auto-nightly-ci.yaml/badge.svg)](https://github.com/spidernet-io/spiderpool/actions/workflows/auto-nightly-ci.yaml)
[![CII Best Practices](https://bestpractices.coreinfrastructure.org/projects/6009/badge)](https://bestpractices.coreinfrastructure.org/projects/6009)
[![Nightly K8s Matrix](https://github.com/spidernet-io/spiderpool/actions/workflows/auto-diff-k8s-ci.yaml/badge.svg)](https://github.com/spidernet-io/spiderpool/actions/workflows/auto-diff-k8s-ci.yaml)
![badge](https://img.shields.io/endpoint?url=https://gist.githubusercontent.com/weizhoublue/7e54bfe38fec206e7710c74ad55a5139/raw/spiderpoolcodeline.json)
![badge](https://img.shields.io/endpoint?url=https://gist.githubusercontent.com/weizhoublue/e1d3c092d1b9f61f1c8e36f09d2809cb/raw/spiderpoole2e.json)
![badge](https://img.shields.io/endpoint?url=https://gist.githubusercontent.com/weizhoublue/cd9ef69f5ba8724cb4ff896dca953ef4/raw/spiderpooltodo.json)
![badge](https://img.shields.io/endpoint?url=https://gist.githubusercontent.com/weizhoublue/38d00a872e830eedb46870c886549561/raw/spiderpoolperformance.json)

**English** | [**简体中文**](./README-zh_CN.md)

We are a [Cloud Native Computing Foundation](https://www.cncf.io) [sandbox project](https://landscape.cncf.io/card-mode?category=cloud-native-network&grouping=category).

Spiderpool is the underlay and RDMA network solution of the Kubernetes, for bare metal, VM and any public cloud.

## Introduction

Spiderpool is an underlay and RDMA network solution for the Kubernetes. It enhances the capabilities of [Macvlan CNI](https://github.com/containernetworking/plugins/tree/main/plugins/main/macvlan),
[ipvlan CNI](https://github.com/containernetworking/plugins/tree/main/plugins/main/ipvlan),
[SR-IOV CNI](https://github.com/k8snetworkplumbingwg/sriov-cni), fulfills various networking needs, and supports to run on **bare metal, virtual machine, and public cloud environments**. Spiderpool delivers exceptional network performance, particularly benefiting network I/O-intensive and low-latency applications like **storage, middleware, and AI**.
It could refer to [website](https://spidernet-io.github.io/spiderpool/) for more details.

## Stable Releases

The Spiderpool community will regularly maintain the following versions. older Spiderpool minor releases are considered EOL.

For upgrades to new minor releases please consult the [Spiderpool Upgrade Guide](./docs/usage/install/upgrade.md).

Listed below are the release notes for the currently maintained release branches and their latest released patches:

|                         release branches                             |                               Release Notes                                       |
| -------------------------------------------------------------------- | --------------------------------------------------------------------------------- |
<<<<<<< HEAD
| [release-v0.9](https://github.com/spidernet-io/spiderpool/tree/release-v0.9) | [Release Notes](https://github.com/spidernet-io/spiderpool/releases/tag/v0.9.9)   |
| [release-v0.8](https://github.com/spidernet-io/spiderpool/tree/release-v0.8) | [Release Notes](https://github.com/spidernet-io/spiderpool/releases/tag/v0.8.8)   |
=======
| [release-v0.9](https://github.com/spidernet-io/spiderpool/tree/release-v0.9) | [Release Notes](https://github.com/spidernet-io/spiderpool/releases/tag/v0.9.8)   |
| [release-v0.8](https://github.com/spidernet-io/spiderpool/tree/release-v0.8) | [Release Notes](https://github.com/spidernet-io/spiderpool/releases/tag/v0.8.10)   |
>>>>>>> 998ff346

## The Advantages Of Underlay CNI

The underlay CNI is mainly including macvlan, ipvlan, and SR-IOV, which cloud access the layer 2 network of the node. It has some advantages:

* macvlan, ipvlan, and SR-IOV is crucial for supporting RDMA network acceleration. RDMA significantly enhances performance for AI applicaitons, latency-sensitive and network I/O-intensive applications, surpassing overlay network solutions in terms of network performance.

* Unlike CNI solutions based on veth virtual interfaces, underlay networks eliminate layer 3 network forwarding on the host, avoiding tunnel encapsulation overhead. This translates to excellent network performance with high throughput, low latency, and reduced CPU utilization for network forwarding.

* Connecting seamlessly with underlay layer 2 VLAN networks enables both layer 2 and layer 3 communication for applications. It supports multicast and broadcast communication, while allowing packets to be controlled by firewalls.

* Data packages carry the actual IP addresses of Pods, enabling direct north-south communication based on Pod IPs. This connectivity across multi-cloud networks enhances flexibility and ease of use.

* Underlay CNI can create virtual interfaces using different parent network interfaces on the host, providing isolated subnets for applications with high network overhead, such as storage and observability.

## Major Features

![arch](./docs/images/arch.png)

* Simplified installation and usage

    Through eliminating the need for manually installing multiple components such as [Multus CNI](https://github.com/k8snetworkplumbingwg/multus-cni) , RDMA and SR-IOV, Spiderpool simplifies the installation process and decreases the number of running PODs. It provides streamlined installation procedures, encapsulates relevant CRDs, and offers comprehensive documentation for easy setup and management.

* CRD-based dual-stack IPAM

    Spiderpool provides exclusive and shared IP address pools, supporting various affinity settings. It supports to assign static IP addresses for stateful applications such as [mysql](https://www.mysql.com), [redis](https://github.com/redis/redis), [kubevirt](https://github.com/kubevirt/kubevirt), while enabling fixed IP address ranges for stateless ones. Spiderpool automates the management of exclusive IP pools, ensuring excellent IP reclamation to avoid IP leakage. In additions, it provides [wonderful IPAM performance](./docs/concepts/ipam-performance.md).

    The IPAM of Spiderpool could be available for any main CNI supporting third-party IPAM plugin, not only including [Macvlan CNI](https://github.com/containernetworking/plugins/tree/main/plugins/main/macvlan), [ipvlan CNI](https://github.com/containernetworking/plugins/tree/main/plugins/main/ipvlan), and [SR-IOV CNI](https://github.com/k8snetworkplumbingwg/sriov-cni), but also [calico](https://github.com/projectcalico/calico) and [weave](https://github.com/weaveworks/weave) as static IP usage.

* Multiple network interfaces from underlay and overlay CNI

    Spiderpool enables scenarios where Pods can have multiple underlay CNI interfaces or a combination of overlay and underlay CNI interfaces. It ensures proper IP addressing for each CNI interface and effectively manages policy routing to maintain consistent data paths, eliminating packet loss concerns. It could strengthen [cilium](https://github.com/cilium/cilium), [calico](https://github.com/projectcalico/calico), and [kubevirt](https://github.com/kubevirt/kubevirt).

* Enhanced network connectivity

    As we know, native CNI of macvlan ipvlan SR-IOV has lots of communication limits. However, Spiderpool establishes seamless connectivity between Pods and host machines, ensuring smooth functioning of Pod health checks. It enables Pods to access services through kube-proxy or eBPF-based kube-proxy replacement. Additionally, it supports advanced features like IP conflict detection and gateway reachability checks. The network of Multi-cluster could be connected by a same underlay network, or [Submariner](https://github.com/submariner-io/submariner).

* eBPF enhancements

    The eBPF-based kube-proxy replacement significantly accelerates service access, while socket short-circuiting technology improves local Pod communication efficiency within the same node. Compared with kube-proxy manner, [the improvement of the performance is Up to 25% on network delay, up to 50% on network throughput](./docs/concepts/io-performance.md).

* RDMA support

    Spiderpool offers RDMA solutions based on RoCE and InfiniBand technologies. POD could use the RDMA device in shared or exclusive mode, and it is fit for AI workloads.

* Dual-stack network support

    Spiderpool supports IPv4-only, IPv6-only, and dual-stack environments.

* Good network performance of latency and throughput

    Spiderpool performs better than overlay CNI on network latency and throughput, referring to [performance report](./docs/concepts/io-performance.md).

* Metrics

## Application Scenarios

Spiderpool, powered by underlay CNI, offers unparalleled network performance compared to overlay CNI solutions, as evidenced in [I/O Performance](./docs/concepts/io-performance.md). It can be effectively applied in various scenarios, including:

* Support to deploy on the environments of bare metal, virtual machine, and public cloud, especially offer an unified underlay CNI solution for hybrid cloud.

* Traditional host applications. They hope to directly use the underlay network, with the reasons such as direct access to the underlay multi-subnet, multicast, multicast, layer 2 network communication, etc. They cannot accept the NAT of the overlay network and hope to seamlessly migrate to Kubernetes.

* Network I/O-intensive applications such as middleware, data storage, log observability, and AI training.

* Applications which needs a separate network bandwidth.

* Latency-sensitive application.

## Quick Start

* Refer to [Quick start](./docs/usage/install/get-started-kind.md) to explore Spiderpool quickly.

* Refer to [Usage Index](./docs/usage/readme.md) for usage details.

* Refer to [Spiderpool Architecture](./docs/concepts/arch.md) for more detailed information

## Roadmap

| Features                         | macvlan    | ipvlan            | SR-IOV      |
|----------------------------------|------------|-------------------|-------------|
| Service By Kubeproxy             | Beta       | Beta              | Beta        |
| Service By Kubeproxy Replacement | Alpha      | Alpha             | Alpha       |
| Network Policy                   | In-plan    | Alpha             | In-plan     |
| Bandwidth                        | In-plan    | Alpha             | In-plan     |
| RDMA                             | Alpha      | Alpha             | Alpha       |
| IPAM                             | Beta       | Beta              | Beta        |
| Multi-Cluster                    | Alpha      | Alpha             | Alpha       |
| Egress Policy                    | Alpha      | Alpha             | Alpha       |
| Multiple NIC And Routing Coordination | Beta  | Beta              | Beta        |
| Scenarios                        | Bare metal | Bare metal and VM | Bare metal  |

For detailed information about all the planned features, please refer to the [roadmap](./docs/develop/roadmap.md).

## Blogs

Refer to [Blogs](./docs/concepts/blog.md).

## Governance

The project is governed by a group of [Maintainers and Committers](./AUTHORS). How they are selected and govern is outlined in our [Governance Document](https://github.com/spidernet-io/community/blob/main/GOVERNANCE-maintainer.md).

## Adopters

A list of adopters who are deploying Spiderpool in production, and of their use cases, can be found in [file](./docs/USERS.md).

## Contribution

Refer to [Contribution](./docs/develop/contributing.md) to join us for developing Spiderppol.

## Community

The Spiderpool community is committed to fostering an open and welcoming environment, with several ways to engage with other users and developers.
You can find out more information by visiting our [community repository](https://github.com/spidernet-io/community).

If you have any questions, please feel free to reach out to us through the following channels:

* Slack: join the [#Spiderpool](https://cloud-native.slack.com/messages/spiderpool) channel on CNCF Slack by requesting an **[invitation](https://slack.cncf.io/)** from CNCF Slack. Once you have access to CNCF Slack, you can join the Spiderpool channel.

* Email: refer to the [MAINTAINERS.md](https://github.com/spidernet-io/spiderpool/blob/main/MAINTAINERS.md)  to find the email addresses of all maintainers. Feel free to contact them via email to report any issues or ask questions.

* Community Meeting: Welcome to our [community meeting](https://docs.google.com/document/d/1tpNzxRWOz9-jVd30xGS2n5X02uXQuvqJAdNZzwBLTmI/edit?usp=sharing) held on the 1st of every month. Feel free to join and discuss any questions or topics related to Spiderpool.

* WeChat group: scan the QR code below to join the Spiderpool technical discussion group and engage in further conversations with us.

![Wechat QR-Code](./docs/images/wechat.png)

## License

Spiderpool is licensed under the Apache License, Version 2.0.
See [LICENSE](./LICENSE) for the full license text.

## Others

Copyright The Spiderpool Authors

We are a [Cloud Native Computing Foundation](https://www.cncf.io) [sandbox project](https://landscape.cncf.io/?item=runtime--cloud-native-network--spiderpool).

The Linux Foundation® (TLF) has registered trademarks and uses trademarks. For a list of TLF trademarks, see [Trademark Usage](https://www.linuxfoundation.org/legal/trademark-usage).

<p align="center">
<img src="https://landscape.cncf.io/images/cncf-landscape-horizontal-color.svg" alt="CNCF Landscape" width="300"/>&nbsp
<br/><br/>
</p><|MERGE_RESOLUTION|>--- conflicted
+++ resolved
@@ -36,13 +36,8 @@
 
 |                         release branches                             |                               Release Notes                                       |
 | -------------------------------------------------------------------- | --------------------------------------------------------------------------------- |
-<<<<<<< HEAD
 | [release-v0.9](https://github.com/spidernet-io/spiderpool/tree/release-v0.9) | [Release Notes](https://github.com/spidernet-io/spiderpool/releases/tag/v0.9.9)   |
-| [release-v0.8](https://github.com/spidernet-io/spiderpool/tree/release-v0.8) | [Release Notes](https://github.com/spidernet-io/spiderpool/releases/tag/v0.8.8)   |
-=======
-| [release-v0.9](https://github.com/spidernet-io/spiderpool/tree/release-v0.9) | [Release Notes](https://github.com/spidernet-io/spiderpool/releases/tag/v0.9.8)   |
 | [release-v0.8](https://github.com/spidernet-io/spiderpool/tree/release-v0.8) | [Release Notes](https://github.com/spidernet-io/spiderpool/releases/tag/v0.8.10)   |
->>>>>>> 998ff346
 
 ## The Advantages Of Underlay CNI
 
