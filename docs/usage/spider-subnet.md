# SpiderSubnet

The Spiderpool owns a CRD SpiderSubnet, which can help applications (such as Deployment, ReplicaSet, StatefulSet, Job, CronJob, DaemonSet) to create a corresponding SpiderIPPool.

Here are some annotations that you should write down on the application template pod annotation:

| Annotation                         | Description                                                                                               | Example                                                                     |
|------------------------------------|-----------------------------------------------------------------------------------------------------------|-----------------------------------------------------------------------------|
| ipam.spidernet.io/subnet           | Choose one SpiderSubnet V4 and V6 CR to use                                                               | {{"interface":"eth0", "ipv4":["subnet-demo-v4"], "ipv6":["subnet-demo-v6"]} |
| ipam.spidernet.io/subnets          | Choose multiple SpiderSubnet V4 and V6 CR to use (the current version only supports to use the first one) | [{"interface":"eth0", "ipv4":["v4-subnet1"], "ipv6":["v6-subnet1"]}]        |
| ipam.spidernet.io/ippool-ip-number | The IP numbers of the corresponding SpiderIPPool (fixed and flexible mode, default '+0')                  | +2                                                                          |
| ipam.spidernet.io/ippool-reclaim   | Specify the corresponding SpiderIPPool to delete or not once the application was deleted (default true)   | true                                                                        |

## Notice

1. The annotation `ipam.spidernet.io/subnets` has higher priority over `ipam.spidernet.io/subnet`.
   If you specify both of them two, it only uses `ipam.spidernet.io/subnets` mode.

2. In annotation `ipam.spidernet.io/subnet` mode, it will use default interface name `eth0` if you do not set `interface` property.

3. For annotation `ipam.spidernet.io/ippool-ip-number`, you can use '2' for fixed IP number or '+2' for flexible mode.
   The value '+2' means the SpiderSubnet auto-created IPPool will add 2 more IPs based on your application replicas.
   If you choose to use flexible mode, the auto-created IPPool IPs will expand or shrink dynamically by your application replicas.

4. The current version only supports to use one SpiderSubnet V4/V6 CR, you shouldn't specify 2 or more SpiderSubnet V4 CRs and the spiderpool-controller
will choose the first one to use.

## Get Started

### Enable SpiderSubnet feature

Firstly, please ensure you have installed the Spiderpool and configure the CNI file, refer [install](./install.md) for details.

Check configmap `spiderpool-conf` property `enableSpiderSubnet` whether is already set to `true` or not.

```shell
kubectl -n kube-system get configmap spiderpool-conf -o yaml
```

If you want to set it `true`, just execute `helm upgrade spiderpool spiderpool/spiderpool --set feature.enableSpiderSubnet=true -n kube-system`.

### Create a SpiderSubnet

Install a SpiderSubnet example:

```shell
kubectl apply -f https://raw.githubusercontent.com/spidernet-io/spiderpool/main/docs/example/spider-subnet/subnet-demo.yaml
kubectl apply -f https://raw.githubusercontent.com/spidernet-io/spiderpool/main/docs/example/spider-subnet/deploy-use-subnet.yaml
```

### Check the related CR data

Here's the SpiderSubnet, SpiderIPPool, and Pod information.

```text
$ kubectl get ss
NAME                VERSION   SUBNET                    ALLOCATED-IP-COUNT   TOTAL-IP-COUNT
subnet-demo-v4      4         172.16.0.0/16             3                    200
subnet-demo-v6      6         fc00:f853:ccd:e790::/64   3                    200

$ kubectl get sp
<<<<<<< HEAD
NAME                                                                           VERSION   SUBNET                    ALLOCATED-IP-COUNT   TOTAL-IP-COUNT   DISABLE
auto-deployment-default-demo-deploy-subnet-v4-eth0-6b26cd19032e                4         172.16.0.0/16             1                    3                false
auto-deployment-default-demo-deploy-subnet-v6-eth0-6b26cd19032e                6         fc00:f853:ccd:e790::/64   1                    3                false

$ kubectl get sp auto-deployment-default-demo-deploy-subnet-v4-eth0-6b26cd19032e -o yaml
=======
NAME                                           VERSION   SUBNET                    ALLOCATED-IP-COUNT   TOTAL-IP-COUNT   DEFAULT   DISABLE
auto-demo-deploy-subnet-v4-eth0-6b707f3114b8   4         172.16.0.0/16             1                    3                false     false
auto-demo-deploy-subnet-v6-eth0-6b707f3114b8   6         fc00:f853:ccd:e790::/64   1                    3                false     false
------------------------------------------------------------------------------------------
$ kubectl get sp auto-demo-deploy-subnet-v4-eth0-6b707f3114b8 -o yaml
>>>>>>> 9f946de4
apiVersion: spiderpool.spidernet.io/v2beta1
kind: SpiderIPPool
metadata:
  annotations:
    ipam.spidernet.io/application: apps/v1:Deployment:default:demo-deploy-subnet
  creationTimestamp: "2023-03-27T02:21:54Z"
  finalizers:
  - spiderpool.spidernet.io
  generation: 1
  labels:
    ipam.spidernet.io/ippool-cidr: 172-16-0-0-16
    ipam.spidernet.io/ippool-reclaim: "true"
    ipam.spidernet.io/owner-application-uid: 30f7c69c-3c8e-4dbc-b22b-6b707f3114b8
    ipam.spidernet.io/owner-spider-subnet: subnet-demo-v4
  name: auto-demo-deploy-subnet-v4-eth0-6b707f3114b8
  ownerReferences:
  - apiVersion: spiderpool.spidernet.io/v2beta1
    blockOwnerDeletion: true
    controller: true
    kind: SpiderSubnet
    name: subnet-demo-v4
    uid: 4e42b6a5-f8b4-481a-8895-9f18efcc4557
  resourceVersion: "2135"
  uid: 19e2ee81-6718-4416-9cd2-9f3cf5acc5b6
spec:
  default: false
  disable: false
  ipVersion: 4
  ips:
  - 172.16.41.1-172.16.41.3
  podAffinity:
    matchLabels:
      app: demo-deploy-subnet
  subnet: 172.16.0.0/16
  vlan: 0
status:
  allocatedIPCount: 1
  allocatedIPs: '{"172.16.41.1":{"interface":"eth0","pod":"default/demo-deploy-subnet-778786474b-rt7vd","podUid":"dcd1684d-6a5f-4a83-a36d-8e5a56f2c5e2"}}'
  totalIPCount: 3

$ kubectl get po -o wide 
NAME                                  READY   STATUS    RESTARTS   AGE     IP              NODE            NOMINATED NODE   READINESS GATES
demo-deploy-subnet-778786474b-rt7vd   1/1     Running   0          109s    172.16.41.1     spider-worker   <none>           <none>
```

Try to scale the deployment replicas and check the SpiderIPPool.

```text
$ kubectl patch deploy demo-deploy-subnet --patch '{"spec": {"replicas": 2}}'
deployment.apps/demo-deploy-subnet patched
------------------------------------------------------------------------------------------
$ kubectl get ss
NAME                VERSION   SUBNET                    ALLOCATED-IP-COUNT   TOTAL-IP-COUNT
subnet-demo-v4      4         172.16.0.0/16             4                    200
subnet-demo-v6      6         fc00:f853:ccd:e790::/64   4                    200
------------------------------------------------------------------------------------------
$ kubectl get sp
NAME                                           VERSION   SUBNET                    ALLOCATED-IP-COUNT   TOTAL-IP-COUNT   DEFAULT   DISABLE
auto-demo-deploy-subnet-v4-eth0-6b707f3114b8   4         172.16.0.0/16             2                    4                false     false
auto-demo-deploy-subnet-v6-eth0-6b707f3114b8   6         fc00:f853:ccd:e790::/64   2                    4                false     false
------------------------------------------------------------------------------------------
$ kubectl get sp auto-demo-deploy-subnet-v4-eth0-6b707f3114b8 -o yaml
apiVersion: spiderpool.spidernet.io/v2beta1
kind: SpiderIPPool
metadata:
  annotations:
    ipam.spidernet.io/application: apps/v1:Deployment:default:demo-deploy-subnet
  creationTimestamp: "2023-03-27T02:21:54Z"
  finalizers:
  - spiderpool.spidernet.io
  generation: 2
  labels:
    ipam.spidernet.io/ippool-cidr: 172-16-0-0-16
    ipam.spidernet.io/ippool-reclaim: "true"
    ipam.spidernet.io/owner-application-uid: 30f7c69c-3c8e-4dbc-b22b-6b707f3114b8
    ipam.spidernet.io/owner-spider-subnet: subnet-demo-v4
  name: auto-demo-deploy-subnet-v4-eth0-6b707f3114b8
  ownerReferences:
  - apiVersion: spiderpool.spidernet.io/v2beta1
    blockOwnerDeletion: true
    controller: true
    kind: SpiderSubnet
    name: subnet-demo-v4
    uid: 4e42b6a5-f8b4-481a-8895-9f18efcc4557
  resourceVersion: "2632"
  uid: 19e2ee81-6718-4416-9cd2-9f3cf5acc5b6
spec:
  default: false
  disable: false
  ipVersion: 4
  ips:
  - 172.16.41.1-172.16.41.4
  podAffinity:
    matchLabels:
      app: demo-deploy-subnet
  subnet: 172.16.0.0/16
  vlan: 0
status:
  allocatedIPCount: 2
  allocatedIPs: '{"172.16.41.1":{"interface":"eth0","pod":"default/demo-deploy-subnet-778786474b-rt7vd","podUid":"dcd1684d-6a5f-4a83-a36d-8e5a56f2c5e2"},"172.16.41.4":{"interface":"eth0","pod":"default/demo-deploy-subnet-778786474b-82vr8","podUid":"477fd1a3-c416-44e7-9023-064f4aa784a1"}}'
  totalIPCount: 4
------------------------------------------------------------------------------------------
$ kubectl get po -o wide
NAME                                  READY   STATUS    RESTARTS   AGE     IP              NODE                   NOMINATED NODE   READINESS GATES
demo-deploy-subnet-778786474b-82vr8   1/1     Running   0          76s     172.16.41.4     spider-control-plane   <none>           <none>
demo-deploy-subnet-778786474b-rt7vd   1/1     Running   0          3m57s   172.16.41.1     spider-worker          <none>           <none>
```

As you can see, the SpiderSubnet object `subnet-demo-v4` allocates another IP to SpiderIPPool `auto-demo-deploy-subnet-v4-eth0-6b707f3114b8`
and SpiderSubnet object `subnet-demo-v6` allocates another IP to SpiderIPPool `auto-demo-deploy-subnet-v6-eth0-6b707f3114b8`.

### SpiderSubnet with multiple interfaces

Make sure the interface name and use `ipam.spidernet.io/subnets` annotation just like this:

```text
      annotations:
        k8s.v1.cni.cncf.io/networks: kube-system/macvlan-cni2
        ipam.spidernet.io/subnets: |-
          [{"interface": "eth0", "ipv4": ["subnet-demo-v4-1"], "ipv6": ["subnet-demo-v6-1"]}, 
           {"interface": "net2", "ipv4": ["subnet-demo-v4-2"], "ipv6": ["subnet-demo-v6-2"]}]
```

Install the example:

```shell
kubectl apply -f https://raw.githubusercontent.com/spidernet-io/spiderpool/main/docs/example/spider-subnet/multiple-interfaces.yaml
```<|MERGE_RESOLUTION|>--- conflicted
+++ resolved
@@ -59,19 +59,11 @@
 subnet-demo-v6      6         fc00:f853:ccd:e790::/64   3                    200
 
 $ kubectl get sp
-<<<<<<< HEAD
-NAME                                                                           VERSION   SUBNET                    ALLOCATED-IP-COUNT   TOTAL-IP-COUNT   DISABLE
-auto-deployment-default-demo-deploy-subnet-v4-eth0-6b26cd19032e                4         172.16.0.0/16             1                    3                false
-auto-deployment-default-demo-deploy-subnet-v6-eth0-6b26cd19032e                6         fc00:f853:ccd:e790::/64   1                    3                false
-
-$ kubectl get sp auto-deployment-default-demo-deploy-subnet-v4-eth0-6b26cd19032e -o yaml
-=======
 NAME                                           VERSION   SUBNET                    ALLOCATED-IP-COUNT   TOTAL-IP-COUNT   DEFAULT   DISABLE
 auto-demo-deploy-subnet-v4-eth0-6b707f3114b8   4         172.16.0.0/16             1                    3                false     false
 auto-demo-deploy-subnet-v6-eth0-6b707f3114b8   6         fc00:f853:ccd:e790::/64   1                    3                false     false
 ------------------------------------------------------------------------------------------
 $ kubectl get sp auto-demo-deploy-subnet-v4-eth0-6b707f3114b8 -o yaml
->>>>>>> 9f946de4
 apiVersion: spiderpool.spidernet.io/v2beta1
 kind: SpiderIPPool
 metadata:
