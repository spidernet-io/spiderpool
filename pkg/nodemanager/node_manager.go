--- conflicted
+++ resolved
@@ -26,10 +26,7 @@
 	if mgr == nil {
 		return nil, errors.New("runtime manager must be specified")
 	}
-<<<<<<< HEAD
-=======
 
->>>>>>> e3e94294
 	return &nodeManager{
 		client:     mgr.GetClient(),
 		runtimeMgr: mgr,
