--- conflicted
+++ resolved
@@ -9,11 +9,6 @@
   PR_REVIWER: weizhoublue, cyclinder
   # The range of K8s versions that matrix tests expect to run. All distributions larger than it will be picked to run.
   MINIMUM_K8S_VERSION: v1.21
-<<<<<<< HEAD
-=======
-  # Currently using kind/node v1.31, it is not possible to setup kind cluster
-  PENDING_K8S_VERSION: v1.31
->>>>>>> aef07a4b
   K8S_MATRIX_FILE_PATH: .github/workflows/auto-diff-k8s-ci.yaml
 
 on:
