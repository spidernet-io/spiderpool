// Copyright 2023 Authors of spidernet-io
// SPDX-License-Identifier: Apache-2.0

package networking

import (
	"fmt"
	"net"
	"os"
	"regexp"
	"strings"

	current "github.com/containernetworking/cni/pkg/types/100"
	"github.com/containernetworking/plugins/pkg/ns"
	"github.com/vishvananda/netlink"
)

<<<<<<< HEAD
=======
var DefaultInterfacesToExclude = []string{
	"docker.*", "cbr.*", "dummy.*",
	"virbr.*", "lxcbr.*", "veth.*", "lo",
	"^cali.*", "flannel.*", "kube-ipvs.*",
	"cni.*", "vx-submariner", "cilium*",
}

>>>>>>> 03aaf8e8
// GetIPFamilyByResult return IPFamily by parse CNI Result
func GetIPFamilyByResult(prevResult *current.Result) (int, error) {
	if len(prevResult.Interfaces) == 0 {
		return -1, fmt.Errorf("can't found any interface from prevResult")
	}

	ipFamily := -1
	enableIpv4, enableIpv6 := false, false
	for _, v := range prevResult.IPs {
		if v.Address.IP.To4() != nil {
			enableIpv4 = true
			ipFamily = netlink.FAMILY_V4
		} else {
			enableIpv6 = true
			ipFamily = netlink.FAMILY_V6
		}
	}

	if ipFamily < 0 {
		return ipFamily, fmt.Errorf("failed to get pod's ip family: no found ips")
	}

	if enableIpv4 && enableIpv6 {
		return netlink.FAMILY_ALL, nil
	}

	return ipFamily, nil
}

func GetGatewayIP(addrs []netlink.Addr) (v4Gw, v6Gw net.IP, err error) {
	for _, addr := range addrs {
		routes, err := netlink.RouteGet(addr.IP)
		if err != nil {
			return nil, nil, fmt.Errorf("failed to RouteGet Pod IP(%s): %v", addr.IP.String(), err)
		}

		if len(routes) > 0 {
			if addr.IP.To4() != nil && v4Gw == nil {
				v4Gw = routes[0].Src
			}
			if addr.IP.To4() == nil && v6Gw == nil {
				v6Gw = routes[0].Src
			}
		}
	}
	return
}

// IPAddressByName returns all IP addresses of the given pod's interface
// group by ipFamily
func IPAddressByName(netns ns.NetNS, interfacenName string, ipFamily int) ([]netlink.Addr, error) {
	var err error
	ipAddress := make([]netlink.Addr, 0, 2)
	err = netns.Do(func(_ ns.NetNS) error {
		ipAddress, err = GetAddersByName(interfacenName, ipFamily)
		return err
	})

	if err != nil {
		return nil, err
	}
	return ipAddress, nil
}

// IPAddressOnNode return all ip addresses on the node, filter by ipFamily
// skipping any interfaces whose name matches any of the exclusion list regexes
func GetAllIPAddress(ipFamily int, excludeInterface []string) ([]netlink.Addr, error) {
	var err error
	var excludeRegexp *regexp.Regexp

	if excludeInterface != nil {
		if excludeRegexp, err = regexp.Compile("(" + strings.Join(excludeInterface, ")|(") + ")"); err != nil {
			return nil, err
		}
	}

	links, err := netlink.LinkList()
	if err != nil {
		return nil, err
	}

	var allIPAddress []netlink.Addr
	for idx := range links {
		iLink := links[idx]

<<<<<<< HEAD
		if excludeRegexp != nil && excludeRegexp.MatchString(iLink.Attrs().Name) {
=======
		// TODO: this may be dangerous, it should not filter the node IP who is calculated by `ip r get POD_IP`
		if excludeRegexp.MatchString(iLink.Attrs().Name) {
>>>>>>> 03aaf8e8
			continue
		}

		ipAddress, err := GetAddersByLink(iLink, ipFamily)
		if err != nil {
			return nil, err
		}
		allIPAddress = append(allIPAddress, ipAddress...)
	}
	return allIPAddress, nil
}

// GetAddersByName return all unicast ip address of interface, filter by ipFamily
func GetAddersByName(iface string, ipfamily int) ([]netlink.Addr, error) {
	link, err := netlink.LinkByName(iface)
	if err != nil {
		return nil, err
	}
	return getAdders(link, ipfamily)
}

// GetAddersByLink return all unicast ip address of interface, filter by interface,ipFamily
func GetAddersByLink(link netlink.Link, ipfamily int) ([]netlink.Addr, error) {
	return getAdders(link, ipfamily)
}

func getAdders(link netlink.Link, ipfamily int) ([]netlink.Addr, error) {
	var ipAddress []netlink.Addr
	address, err := netlink.AddrList(link, ipfamily)
	if err != nil {
		return nil, err
	}

	for _, addr := range address {
		if addr.IP.IsMulticast() || addr.IP.IsLinkLocalUnicast() {
			continue
		}
		if addr.IP.To4() != nil && (ipfamily == netlink.FAMILY_V4 || ipfamily == netlink.FAMILY_ALL) {
			ipAddress = append(ipAddress, addr)
		}
		if addr.IP.To4() == nil && (ipfamily == netlink.FAMILY_V6 || ipfamily == netlink.FAMILY_ALL) {
			ipAddress = append(ipAddress, addr)
		}
	}
	return ipAddress, nil
}

func CheckInterfaceExist(netns ns.NetNS, iface string) (bool, error) {
	var exist bool
	var err error
	if netns != nil {
		err = netns.Do(func(_ ns.NetNS) error {
			exist, err = isInterfaceExist(iface)
			return err
		})
		return exist, err
	}
	return isInterfaceExist(iface)
}

func isInterfaceExist(iface string) (bool, error) {
	_, err := netlink.LinkByName(iface)
	if err == nil {
		return true, nil
	}

	if _, ok := err.(netlink.LinkNotFoundError); ok {
		return false, nil
	} else {
		return false, err
	}
}

func LinkSetBondSlave(slave string, bond *netlink.Bond) error {
	l, err := netlink.LinkByName(slave)
	if err != nil {
		return fmt.Errorf("failed to LinkByName slave %s: %w", slave, err)
	}

	if err = netlink.LinkSetBondSlave(l, bond); err != nil {
		return fmt.Errorf("failed to LinkSetBondSlave: %w", err)
	}
	return nil
}

func LinkAdd(link netlink.Link) error {
	return linkAddAndSetUp(link)
}

func linkAddAndSetUp(link netlink.Link) error {
	var err error
	if err = netlink.LinkAdd(link); err != nil && os.IsNotExist(err) {
		return fmt.Errorf("failed to LinkAdd %s: %w", link.Attrs().Name, err)
	}

	if err = netlink.LinkSetUp(link); err != nil {
		return fmt.Errorf("failed to set %s up: %w", link.Attrs().Name, err)
	}
	return nil
}

// IPNetEqual returns true iff both IPNet are equal
// Copyright Authors of vishvananda/netlink
func IPNetEqual(ipn1 *net.IPNet, ipn2 *net.IPNet) bool {
	if ipn1 == ipn2 {
		return true
	}
	if ipn1 == nil || ipn2 == nil {
		return false
	}
	m1, _ := ipn1.Mask.Size()
	m2, _ := ipn2.Mask.Size()
	return m1 == m2 && ipn1.IP.Equal(ipn2.IP)
}<|MERGE_RESOLUTION|>--- conflicted
+++ resolved
@@ -15,16 +15,7 @@
 	"github.com/vishvananda/netlink"
 )
 
-<<<<<<< HEAD
-=======
-var DefaultInterfacesToExclude = []string{
-	"docker.*", "cbr.*", "dummy.*",
-	"virbr.*", "lxcbr.*", "veth.*", "lo",
-	"^cali.*", "flannel.*", "kube-ipvs.*",
-	"cni.*", "vx-submariner", "cilium*",
-}
-
->>>>>>> 03aaf8e8
+
 // GetIPFamilyByResult return IPFamily by parse CNI Result
 func GetIPFamilyByResult(prevResult *current.Result) (int, error) {
 	if len(prevResult.Interfaces) == 0 {
@@ -110,12 +101,7 @@
 	for idx := range links {
 		iLink := links[idx]
 
-<<<<<<< HEAD
 		if excludeRegexp != nil && excludeRegexp.MatchString(iLink.Attrs().Name) {
-=======
-		// TODO: this may be dangerous, it should not filter the node IP who is calculated by `ip r get POD_IP`
-		if excludeRegexp.MatchString(iLink.Attrs().Name) {
->>>>>>> 03aaf8e8
 			continue
 		}
 
